#!/usr/bin/env python
"""Module for communicating with Garmin GPS devices.

   This module implements the protocol used for communication by the
   Garmin GPS receivers. It is based on the official description
   available from Garmin at

   http://www.garmin.com/support/commProtocol.html

   There are lots of variations in the protocols employed by different
   Garmin products. This module tries to cover most of them, which is
   why it looks so big! Only a small subset of the module will be used
   by any particular model. It can easily be extended to cover any
   models not currently included.

   For documentation, see the source, and the included index.html file.

   This is released under the Gnu General Public Licence. A copy of
   this can be found at http://www.opensource.org/licenses/gpl-license.html

   For the latest information about PyGarmin, please see
   http://pygarmin.sourceforge.net/

   (c) 2007 Bjorn Tillenius <bjorn.tillenius@gmail.com>
   (c) 2003 Quentin Stafford-Fraser <www.qandr.org/quentin>
   (c) 2000 James A. H. Skillen <jahs@jahs.net>
   (c) 2001 Raymond Penners <raymond@dotsphinx.com>
   (c) 2001 Tom Grydeland <Tom.Grydeland@phys.uit.no>

"""

import os, sys, time
import newstruct as struct
import math
import logging


# Logging setup. If you want to see debug messages, add a logging
# handler for this logger.
log = logging.getLogger('pygarmin')
<<<<<<< HEAD
usb_log = logging.getLogger('pygarmin.usb')
=======
>>>>>>> 82cf7cb5
# Verbose debug.
VERBOSE = 5


# Introduction =====================================================

# There are 3 levels of protocol documented:
#
#       Application  (highest level)
#       Link
#       Physical     (lowest level)
#
# Garmin documents the various versions of these under labels of
# Pxxx, Lxxx, Axxx etc, and this convention is followed here.
# There are also various data types, named Dxxx.

# Roughly speaking, the Physical protocols specify RS232, the Link
# protocols specify a packet structure for sending messages to and
# fro, and the Application protocol specify what can actually go in
# those packets.


# secs from Unix epoch (start of 1970) to Sun Dec 31 00:00:00 1989
TimeEpoch = 631065600


# Physical protocols ===============================================

# See the Garmin docs for this. At the time of writing, the only
# documented physical layer is P000 which is roughly RS232 at 9600
# baud, 8 data bits, no parity, 1 stop bit. Unlike pure RS232, no
# negative voltages are used, but that is normally not too important.

# In software, we model this as something that has read and write
# methods, which can be used by the higher protocol levels. Later, we
# subclass this as something which handles Unix serial ports.

class P000:
    """Physical layer for communicating with Garmin."""

    def read(self, n):
        pass

    def write(self, n):
        pass


# The following is handy for debugging:

def hexdump(data):
    return ''.join(["%02x" % ord(x) for x in data])


# Define Errors

class GarminException:

    def __init__(self,data):
        self.data = data


class LinkException(GarminException):
    """Link error."""

    def __str__(self):
        return "Link Error"


class ProtocolException(GarminException):
    """Protocol error."""

    def __str__(self):
        return "Protocol Error"


# Link protocols ===================================================

class L000:
    """Basic Link Protocol."""

    Pid_Protocol_Array = 253
    Pid_Product_Rqst = 254
    Pid_Product_Data = 255

    def __init__(self, physicalLayer):
        self.phys = physicalLayer

<<<<<<< HEAD
    def sendPacket(self, ptype, data):
        """ Send a packet."""
        self.phys.sendPacket(ptype, data)
        log.debug("< packet %3d : " % ptype, hexdump(data))
=======
    def sendPacket(self, ptype, data, readAck=1):
        " Send a message. By default this will also wait for the ack."

        if type(data) == type(""):
            ld = chr(len(data))
        else: # XXX assume 16-bit integer for now
            ld = chr(2)
            data = struct.pack("<h",data)

        tp = chr(ptype)
        chk = self.checksum( tp + ld + data)
        escline = self.escape( ld + data + chk)
        bytes = self.DLE + tp + escline + self.EOM
        self.phys.write(bytes)

        log.debug("< packet %3d : %s" % (ptype, hexdump(data)))

        if readAck:
            self.readAcknowledge(ptype)

    def readPacket(self, sendAck=1):
        " Read a message. By default this will also send the ack."

        dle = self.phys.read(1)

        # Find the start of a message
        while dle != self.DLE:
            print "resync - expected DLE and got something else"
            dle = self.phys.read(1)

        # We've now found either the start or the end of a msg
        # Try reading the type.
        tp = self.phys.read(1)

        # if it was the end
        if tp == self.ETX:
            dle = self.phys.read(1)
            tp = self.phys.read(1)

        # Now we should be synchronised
        ptype = ord(tp)
        ld = self.readEscapedByte()
        datalen = ord(ld)
        data = ""

        for i in range(0, datalen):
            data = data + self.readEscapedByte()

        ck = self.readEscapedByte()

        if ck != self.checksum(tp + ld + data):
            raise LinkException, "Invalid checksum"

        eom = self.phys.read(2)
        assert(eom==self.EOM, "Invalid EOM seen")

        log.debug("> packet %3d : %s" % (ptype, hexdump(data)))

        if sendAck:
            self.sendAcknowledge(ptype)
>>>>>>> 82cf7cb5

    def readPacket(self):
        """Read a packet."""
        ptype, data = self.phys.readPacket()
        log.debug("> packet %3d : " % ptype, hexdump(data))
        return (ptype, data)

    def expectPacket(self, ptype):
        "Expect and read a particular msg type. Return data."
        tp, data = self.readPacket()
        if tp == 248 and ptype != 248:
            # No idea what packet type 248 is, it's not in the
            # specification. It seems safe to ignore it, though.
            log.debug("Got msg type 248, retrying...")
            tp, data = self.readPacket()

        if tp != ptype:
            raise LinkException, "Expected msg type %d, got %d" % (ptype, tp)

        return data

<<<<<<< HEAD
=======
    def readAcknowledge(self, ptype):
        "Read an ack msg in response to a particular sent msg"
        log.debug("(>ack)")

        # tp is the ack, data is only 1 byte and is the msg command number
        tp, data = self.readPacket(0)

        if (tp & 0xff) != self.Pid_Ack_Byte or ord(data[0]) != ptype:
            raise LinkException, "Acknowledge error"

    def sendAcknowledge(self, ptype):
        log.debug("(<ack)")

        self.sendPacket(self.Pid_Ack_Byte, struct.pack("<h", ptype), 0)

    def readEscapedByte(self):
        c = self.phys.read(1)

        if c == self.DLE:
            c = self.phys.read(1)

        return c

    def checksum(self, data):
        sum = 0

        for i in data:
            sum = sum + ord(i)

        sum = sum % 256
        return chr((256-sum) % 256)

    def escape(self, data):
        "Escape any DLE characters"
        return (self.DLE*2).join(data.split(self.DLE))

>>>>>>> 82cf7cb5

# L001 builds on L000

class L001(L000):
    """Link protocol 1."""

    Pid_Command_Data = 10
    Pid_Xfer_Cmplt = 12
    Pid_Date_Time_Data = 14
    Pid_Position_Data = 17
    Pid_Prx_Wpt_Data = 19
    Pid_Records = 27
    Pid_Rte_Hdr = 29
    Pid_Rte_Wpt_Data = 30
    Pid_Almanac_Data = 31
    Pid_Trk_Data = 34
    Pid_Wpt_Data = 35
    Pid_Pvt_Data = 51
    Pid_Rte_Link_Data = 98
    Pid_Trk_Hdr = 99
    Pid_FlightBook_Record = 134 # packet with FlightBook data
    Pid_Lap = 149 # part of Forerunner data
    Pid_Wpt_Cat = 152
    Pid_Run = 990

# L002 builds on L000

class L002(L000):
    """Link Protocol 2."""

    Pid_Almanac_Data = 4
    Pid_Command_Data = 11
    Pid_Xfer_Cmplt = 12
    Pid_Date_Time_Data = 20
    Pid_Position_Data = 24
    Pid_Prx_Wpt_Data = 27
    Pid_Records = 35
    Pid_Rte_Hdr = 37
    Pid_Rte_Wpt_Data = 39
    Pid_Wpt_Data = 43


# Application Protocols =======================================

# A000 and A001 are used to find out what is on the other end of the
# wire, and hence which other protocols we can use.

class A000:
    """Product data protocol."""

    def __init__(self, linkLayer):
        self.link = linkLayer

    def getProductData(self):
        fmt = "<hh"
        self.link.sendPacket(self.link.Pid_Product_Rqst,"")
        data = self.link.expectPacket(self.link.Pid_Product_Data)
        (prod_id, soft_ver)   = struct.unpack(fmt, data[:4])
        prod_descs = data[4:-1].split("\0")

        return (prod_id, soft_ver/100.0, prod_descs)


class A001:
    """Protocol capabilities protocol."""

    def __init__(self, linkLayer):
        self.link=linkLayer

    def getProtocols(self):
        log.log(VERBOSE, "Try reading protocols using PCP")

        data = self.link.expectPacket(self.link.Pid_Protocol_Array)
        num = len(data)/3
        fmt = "<"+num*"ch"
        tup = struct.unpack(fmt, data)
        self.protocols = []

        for i in range(0, 2*num, 2):
            self.protocols.append(tup[i]+"%03d"%tup[i+1])

<<<<<<< HEAD
        log.info("Protocols reported by A001:", self.protocols)
=======
        log.info("Protocols reported by A001: %s", self.protocols)
>>>>>>> 82cf7cb5

        return self.protocols

    def getProtocolsNoPCP(self,prod_id, soft_ver):
        try:
            search_protocols = ModelProtocols[prod_id]

            for search_protocol in search_protocols:
                vrange = search_protocol[0]

                if ((vrange == None) or
                    ((soft_ver >= vrange[0]) and (soft_ver < vrange[1]))):
                    break

        except:
            raise "No protocols known for this software version. Strange!"

        # Ok, now we have de protocol
        self.protocols = [x for x in search_protocol[1:] if x]

        self.protocols.append("A700")
        self.protocols.append("D700")
        self.protocols.append("A800")
        self.protocols.append("D800")

        return self.protocols

    def FormatA001(self):
        # This is here to get the list of strings returned by A001 into objects
        protos = {}
        protos_unknown = []
        known = None

        for x in self.protocols:

            if x == "P000":
                protos["phys"] = [eval(x)]
            elif x == "L001":
                protos["link"] = [eval(x)]
            elif x in ["A010","A011"]:
                protos["command"] = [eval(x)]
            elif x == "A100":
                known = True
                ap_prot = "waypoint" # Application Protocol
                protos[ap_prot] = [eval(x)]
            elif x in ["A200","A201"]:
                known = True
                ap_prot = "route"
                protos[ap_prot] = [eval(x)]
            elif x in ["A300","A301","A302"]:
                known = True
                ap_prot = "track"
                protos[ap_prot] = [eval(x)]
            elif x == "A400":
                known = True
                ap_prot = "proximity"
                protos[ap_prot] = [eval(x)]
            elif x == "A500":
                known = True
                ap_prot = "almanac"
                protos[ap_prot] = [eval(x)]
            elif x == "A600":
                known = True
                ap_prot = "data_time"
                protos[ap_prot] = [eval(x)]
            elif x == "A650":
                known = True
                ap_prot = "flightbook"
                protos[ap_prot] = [eval(x)]
            elif x == "A700":
                known = True
                ap_prot = "position"
                protos[ap_prot] = [eval(x)]
            elif x == "A800":
                known = True
                ap_prot = "pvt"
                protos[ap_prot] = [eval(x)]
            elif x == "A906":
                known = True
                ap_prot = "lap"
                protos[ap_prot] = [eval(x)]
            elif x == "A1000":
                known = True
                ap_prot = "run"
                protos[ap_prot] = [eval(x)]
            elif x[0] == "A":
                # No info about this Application Protocol
                known = False
                protos_unknown.append(x)

<<<<<<< HEAD
                log.info("Protocol %s not supported yet!")
=======
                log.info("Protocol %s not supported yet!" % x)
>>>>>>> 82cf7cb5

            elif (x[0] == "D"):
                if known:
                    protos[ap_prot].append(eval(x))
                else:
                    protos_unknown.append(x)

        log.info("Processing protocols")
<<<<<<< HEAD
        log.info("protos")
=======
        log.info(protos)
>>>>>>> 82cf7cb5

        return protos, protos_unknown


# Commands  ---------------------------------------------------

class A010:
    """Device command protocol 1."""
    Cmnd_Abort_Transfer = 0        # abort current transfer
    Cmnd_Transfer_Alm = 1          # transfer almanac
    Cmnd_Transfer_Posn = 2         # transfer position
    Cmnd_Transfer_Prx = 3          # transfer proximity waypoints
    Cmnd_Transfer_Rte = 4          # transfer routes
    Cmnd_Transfer_Time = 5         # transfer time
    Cmnd_Transfer_Trk = 6          # transfer track log
    Cmnd_Transfer_Wpt = 7          # transfer waypoints
    Cmnd_Turn_Off_Pwr = 8          # turn off power
    Cmnd_Start_Pvt_Data = 49       # start transmitting PVT data
    Cmnd_Stop_Pvt_Data = 50        # stop transmitting PVT data
    Cmnd_FlightBook_Transfer = 92  # transfer flight records
    Cmnd_Transfer_Laps = 117       # transfer laps
    Cmnd_Transfer_Runs = 450       # transfer runs
    Cmnd_Transfer_Wpt_Cats = 121   # transfer waypoint categories


class A011:
    """Device command protocol 2."""

    Cmnd_Abort_Transfer = 0   # abort current transfer
    Cmnd_Transfer_Alm = 4     # transfer almanac
    Cmnd_Transfer_Rte = 8     # transfer routes
    Cmnd_Transfer_Prx = 17    # transfer proximity waypoints
    Cmnd_Transfer_Time = 20   # transfer time
    Cmnd_Transfer_Wpt = 21    # transfer waypoints
    Cmnd_Turn_Off_Pwr = 26    # turn off power


# Transfer Protocols -------------------------------------------

# Most of the following protocols transfer groups of records of a
# particular format. The exact format depends on the product in use.
# Some records may have sub-groups within the transfer (eg. routes)
# each with their own header.

class TransferProtocol:

    def __init__(self, link, cmdproto, datatypes = None):
        self.link = link
        self.cmdproto = cmdproto

        if type(datatypes) == list:
            self.datatypes = datatypes
        else:
            self.datatypes = (datatypes,)

    def putData(self,callback,cmd,sendData):

        numrecords = len(sendData)
        x = 0

        log.log(
            VERBOSE, "%s: Sending %d records" % (self.__doc__, numrecords))

        self.link.sendPacket(self.link.Pid_Records, numrecords)

        for tp,data in sendData:
            self.link.sendPacket(tp, data.pack())

            if callback:

                try:
                    x += 1
                    callback(data,x,numrecords,tp)
                except:
                    raise

        self.link.sendPacket(self.link.Pid_Xfer_Cmplt,cmd)

    def abortTransfer(self):
        self.link.sendPacket(
            self.link.Pid_Command_Data,self.cmdproto.Cmnd_Abort_Transfer)

    def turnPowerOff(self):
        self.link.sendPacket(
            self.link.Pid_Command_Data,self.cmdproto.Cmnd_Turn_Off_Pwr)


class SingleTransferProtocol(TransferProtocol):

    def getData(self, callback, cmd, pid):
        self.link.sendPacket(self.link.Pid_Command_Data, cmd)
        data = self.link.expectPacket(self.link.Pid_Records)
        (numrecords,) = struct.unpack("<h", data)

        log.log(
            VERBOSE, "%s: Expecting %d records" % (self.__doc__, numrecords))

        result = []

        for i in range(numrecords):
            data = self.link.expectPacket(pid)
            p = self.datatypes[0]()
            p.unpack(data)
            result.append(str(p))

            if callback:

                try:
                    callback(p,i + 1,numrecords,pid)
                except:
                    raise

        self.link.expectPacket(self.link.Pid_Xfer_Cmplt)

        return result


class MultiTransferProtocol(TransferProtocol):

    def getData(self, callback, cmd, hdr_pid, *data_pids):

        self.link.sendPacket(self.link.Pid_Command_Data, cmd)

        data = self.link.expectPacket(self.link.Pid_Records)
        (numrecords,) = struct.unpack("<h", data)

        log.log(
            VERBOSE, "%s: Expecting %d records" % (self.__doc__, numrecords))

        data_pids = list(data_pids)
        result = []
        last = []

        for i in range(numrecords):
            tp, data = self.link.readPacket()

            if tp == hdr_pid:

                if last:
                    result.append(last)
                    last = []

                index = 0
            else:
                try:
                    index = data_pids.index(tp) + 1
                except ValueError:
                    raise ProtocolException, "Expected header or point"

            p = self.datatypes[index]()
            p.unpack(data)
            last.append(p)

            if callback:
                try:
                    callback(p,i + 1,numrecords,tp)
                except:
                    raise

        self.link.expectPacket(self.link.Pid_Xfer_Cmplt)

        if last:
            result.append(last)

        return result


class T001:
    """T001 implementation.

    No documentation as of 2004-02-24."""


class A100(SingleTransferProtocol):
    """Waypoint transfer protocol."""

    def getData(self, callback = None):
        return SingleTransferProtocol.getData(self, callback,
                                                                                                                                                                self.cmdproto.Cmnd_Transfer_Wpt,
                                                                                                                                                                self.link.Pid_Wpt_Data)

    def putData(self,data,callback):
        sendData = []

        for waypoint in data:
            waypointInstance = self.datatypes[0](waypoint)
            sendData.append((self.link.Pid_Wpt_Data,waypointInstance))

        return SingleTransferProtocol.putData(
            self,callback,self.cmdproto.Cmnd_Transfer_Wpt,sendData)


class A101(SingleTransferProtocol):
    """Waypoint transfer protocol."""

    def getData(self, callback = None):
        return SingleTransferProtocol.getData(
            self, callback, self.cmdproto.Cmnd_Transfer_Wpt_Cats,
            self.link.Pid_Wpt_Cat)


class A200(MultiTransferProtocol):
    """Route transfer protocol."""

    def getData(self, callback = None):
        return MultiTransferProtocol.getData(
            self, callback, self.cmdproto.Cmnd_Transfer_Rte,
            self.link.Pid_Rte_Hdr, self.link.Pid_Rte_Wpt_Data)

    def putData(self,data,callback):
        sendData = []
        header = {}
        routenr = 0

        for route in data:
            routenr += 1

            # Copy the header fields
            header = {}
            for head in route[0].keys():
                header[head] = route[0][head]

            # Give a routenr
            if not header.has_key('nmbr'): header['nmbr'] = routenr

            # Check route names
            # if no name, give it a name
            if not header.has_key('ident') or not header.has_key('cmnt'):

                if header.has_key('ident'):
                    header['cmnt'] = header['ident']
                elif header.has_key('cmnt'):
                    header['ident'] = header['cmnt']
                else:
                    header['ident'] = header['cmnt'] = "ROUTE " + str(routenr)

            headerInstance = self.datatypes[0](header)
            sendData.append((self.link.Pid_Rte_Hdr,headerInstance))

            for waypoint in route[1:]:
                waypointInstance = self.datatypes[1](waypoint)
                sendData.append((self.link.Pid_Rte_Wpt_Data,waypointInstance))

        return MultiTransferProtocol.putData(
            self, callback,self.cmdproto.Cmnd_Transfer_Rte,sendData)


class A201(MultiTransferProtocol):
    """Route transfer protocol."""

    def getData(self, callback = None):
        return MultiTransferProtocol.getData(
            self, callback, self.cmdproto.Cmnd_Transfer_Rte,
            self.link.Pid_Rte_Hdr, self.link.Pid_Rte_Wpt_Data,
            self.link.Pid_Rte_Link_Data)

    def putData(self,data,callback):
        sendData = []
        header = {}
        routenr = 0

        for route in data:
            routenr += 1

            # Copy the header fields
            header = {}
            for head in route[0].keys():
                header[head] = route[0][head]

            # Give a routenr
            if not header.has_key('nmbr'): header['nmbr'] = routenr

            # Check route names
            # if no name, give it a name
            if not header.has_key('ident') or not header.has_key('cmnt'):

                if header.has_key('ident'):
                    header['cmnt'] = header['ident']
                elif header.has_key('cmnt'):
                    header['ident'] = header['cmnt']
                else:
                    header['ident'] = header['cmnt'] = "Route " + str(routenr)

            headerInstance = self.datatypes[0](header)
            sendData.append((self.link.Pid_Rte_Hdr,headerInstance))

            for waypoint in route[1:]:
                waypointInstance = self.datatypes[1](waypoint)
                linkInstance = self.datatypes[2]()
                sendData.append((self.link.Pid_Rte_Wpt_Data,waypointInstance))
                sendData.append((self.link.Pid_Rte_Link_Data,linkInstance))

        return MultiTransferProtocol.putData(
            self, callback,self.cmdproto.Cmnd_Transfer_Rte, sendData)


class A300(SingleTransferProtocol):
    """Track log transfer protocol."""

    def getData(self, callback = None):
        return SingleTransferProtocol.getData(
            self, callback, self.cmdproto.Cmnd_Transfer_Trk,
            self.link.Pid_Trk_Data)

    def putData(self,data,callback):
        sendData = []

        for waypoint in data:
            waypointInstance = self.datatypes[0](waypoint)
            sendData.append((self.link.Pid_Trk_Data,waypointInstance))

        return SingleTransferProtocol.putData(
            self,callback,self.cmdproto.Cmnd_Transfer_Trk,sendData)


class A301(MultiTransferProtocol):
    """Track log transfer protocol."""

    def getData(self, callback = None):
        return MultiTransferProtocol.getData(
            self, callback, self.cmdproto.Cmnd_Transfer_Trk,
            self.link.Pid_Trk_Hdr, self.link.Pid_Trk_Data)

    def putData (self,data,callback):
        sendData = []
        header = {}
        tracknr = 0

        for track in data:
            tracknr += 1

            # Copy the header fields
            header = {}
            for head in track[0].keys():
                header[head] = track[0][head]

            # Check track names
            # if no name, give it a name
            if not header.has_key('ident'):
                header['ident'] = "TRACK" + str(tracknr)

            headerInstance = self.datatypes[0](header)
            sendData.append((self.link.Pid_Trk_Hdr,headerInstance))

            firstSegment = True

            for waypoint in track[1:]:
                trackPointInstance = self.datatypes[1](waypoint)

                # First point in a track is always a new track segment
                if firstSegment:
                    trackPointInstance.dataDict['new_trk'] = True
                    firstSegment = False

                sendData.append((self.link.Pid_Trk_Data,trackPointInstance))

        return MultiTransferProtocol.putData(
            self,callback,self.cmdproto.Cmnd_Transfer_Trk,sendData)


class A302(A301):
    """Track log transfer protocol."""


class A400(SingleTransferProtocol):
    """Proximity waypoint transfer protocol."""

    def getData(self, callback = None):
        return SingleTransferProtocol.getData(
            self, callback, self.cmdproto.Cmnd_Transfer_Prx,
            self.link.Pid_Prx_Wpt_Data)

    def putData(self,data,callback):
        sendData = []

        for waypoint in data:
            waypointInstance = self.datatypes[0](waypoint)
            sendData.append((self.link.Pid_Prx_Wpt_Data,waypointInstance))

        return SingleTransferProtocol.putData(
            self,callback,self.cmdproto.Cmnd_Transfer_Prx,sendData)


class A500(SingleTransferProtocol):
    """Almanac transfer protocol."""

    def getData(self, callback):
        return SingleTransferProtocol.getData(
            self, callback, self.cmdproto.Cmnd_Transfer_Alm,
            self.link.Pid_Almanac_Data)


class A600(TransferProtocol):
    """Waypoint date & time initialization protocol."""

    def getData(self,callback):
        self.link.sendPacket(
            self.link.Pid_Command_Data, self.cmdproto.Cmnd_Transfer_Time)
        data = self.link.expectPacket(self.link.Pid_Date_Time_Data)
        p = self.datatypes[0]()
        p.unpack(data)

        if callback:
            try:
                callback(p,1,1,self.link.Pid_Command_Data)
            except:
                raise

        return p


class A601(TransferProtocol):
    """A601 implementaion.

    Used by GPSmap 60cs, no specifications as of 2004-09-26."""


class A650(SingleTransferProtocol):
    """FlightBook transfer protocol."""

    def getData(self,callback):
        return SingleTransferProtocol.getData(
            self, callback, self.cmdproto.Cmnd_FlightBook_Transfer,
            self.link.Pid_FlightBook_Record)


class A700(TransferProtocol):
    """Position initialisation protocol."""


class A800(TransferProtocol):
    """PVT data protocol.

    Live Position, Velocity and Time, similar to that provided by NMEA.
    """

    def dataOn(self):
        self.link.sendPacket(
            self.link.Pid_Command_Data, self.cmdproto.Cmnd_Start_Pvt_Data)

    def dataOff(self):
        self.link.sendPacket(
            self.link.Pid_Command_Data, self.cmdproto.Cmnd_Stop_Pvt_Data)

    def getData(self,callback):
        tp, data = self.link.readPacket()

        p = self.datatypes[0]()
        p.unpack(data)

        if callback:

            try:
                callback(p,1,1,tp)
            except:
                raise

        return p


class A801:
    """A801 implementation.

    Used by ?, no documentation as of 2001-05-30.
    """


class A802:
    """A802 implementation.

    Used by ?, no documentation as of 2001-05-30.
    """


class A900:
    """A900 implementation.

    Used by GPS III+, no documentation as of 2000-09-18.
    """


class A902:
    """A902 implementation.

    Used by etrex, no documentation as of 2001-05-30.
    """


class A903:
    """A903 implementation.

    Used by etrex, no documentation as of 2001-05-30.
    """


class A904:
    """A904 implementation.

    No documentation as of 2004-02-24.
    """


class A906(MultiTransferProtocol):
    """Lap transfer protocol."""

    def getData(self,callback):
        return MultiTransferProtocol.getData(
            self, callback,
            self.cmdproto.Cmnd_Transfer_Laps, self.link.Pid_Lap)


class A1000(MultiTransferProtocol):
    """Run Transfer Protocol."""

    def getData(self, callback):
        return MultiTransferProtocol.getData(
            self, callback,
            self.cmdproto.Cmnd_Transfer_Runs, self.link.Pid_Run)


class A907(TransferProtocol):
    """A907 implementation.

    Used by GPSmap 60cs, no documentation as of 2004-09-26.
    """


# Most of the following subclasses have a fmt member which is a format
# string as understood by the struct module, detailing how the class
# is transmitted on the wire, and a 'parts' member, listing the
# atrributes that are serialized.

class DataPoint:

    parts = ()
    fmt = ""

    # Generic serialization stuff. If this looks complex, try it in
    # any other language!
    def pack(self):
        arg = (self.fmt,)
        for i in self.parts:
            try:
                # I imagine this is faster, but it only works
                # if attribute 'i' has been assigned to. Otherwise
                # it's only in the class, not in the instance.
                v = self.__dict__[i]
            except KeyError:
                v = eval('self.'+i)
            arg = arg + (v,)
        return apply(struct.pack, arg)

    def unpack(self, bytes):
        # print struct.calcsize(self.fmt), self.fmt
        # print len(bytes), repr(bytes)
        try:
            bits = struct.unpack(self.fmt, bytes)
            for i in range(len(self.parts)):
                self.__dict__[self.parts[i]] = bits[i]
        except Exception, e:
            print e
            print "Format: <" + self.fmt   + ">"
            print "Parts:  <" + ", ".join(self.parts) + ">"
            print "Input:  <" + "><".join(bytes) + ">"
            raise


# Waypoints  ---------------------------------------------------

# Different products store different info in their waypoints
# Internally, waypoints store latitude and longitude in 'semicircle'
# coordinates. Here's the conversion:

def degrees(semi):
    return semi * 180.0 / (1L<<31)


def semi(deg):
    return long(deg * ((1L<<31) / 180))


def radian(semi):
    return semi * math.pi / (1L<<31)


# Distance between two waypoints (in metres)
# Haversine Formula (from R.W. Sinnott, "Virtues of the Haversine",
# Sky and Telescope, vol. 68, no. 2, 1984, p. 159):

def distance(wp1, wp2):
    R = 6367000
    rlat1 = radian(wp1.slat)
    rlon1 = radian(wp1.slon)
    rlat2 = radian(wp2.slat)
    rlon2 = radian(wp2.slon)
    dlon = rlon2 - rlon1
    dlat = rlat2 - rlat1
    a =  (
        math.pow(math.sin(dlat/2),2) +
        math.cos(rlat1)*math.cos(rlat2)*math.pow(math.sin(dlon/2),2))
    c = 2*math.atan2(math.sqrt(a), math.sqrt(1-a))
    return R*c


class Waypoint(DataPoint):

    parts = ("ident", "slat", "slon", "unused", "cmnt")
    fmt = "< 6s l l L 40s"

    def __init__(self, ident="", slat=0L, slon=0L, cmnt=""):
        self.ident = ident         # text identidier (upper case)
        self.slat = slat           # lat & long in semicircle terms
        self.slon = slon
        self.cmnt = cmnt           # comment (must be upper case)
        self.unused = 0L

    def __repr__(self):
        return "<Waypoint %s (%3.5f, %3.5f) (at %i)>" % (self.ident,
                                                         degrees(self.slat),
                                                         degrees(self.slon),
                                                         id(self))

    def __str__(self):
        return "%s (%3.5f, %3.5f)" % (self.ident,
                                      degrees(self.slat),
                                      degrees(self.slon))

    def getDict(self):
        self.data = {
            'name': self.ident,
            'comment': self.cmnt,
            'latitude': self.slat,
            'longitude': self.slon,
            }
        return self.data


class D100(Waypoint):
    pass


class D101(Waypoint):

    parts = Waypoint.parts + ("dst", "smbl")
    fmt = "< 6s l l L 40s f b"
    dst = 0.0                  # proximity distance (m)
    smbl = 0                   # symbol_type id (0-255)

    def __init__(self, ident="", slat=0L, slon=0L, cmnt="", dst=0L, smbl=0L):
        self.ident = ident         # text identidier (upper case)
        self.slat = slat           # lat & long in semicircle terms
        self.slon = slon
        self.cmnt = cmnt           # comment (must be upper case)
        self.unused = 0L
        self.dst = dst
        self.smbl = smbl
        self.data = {}

    def __repr__(self):
        return "<Waypoint %s (%3.5f, %3.5f) (at %i)>" % (self.ident,
                                                         degrees(self.slat),
                                                         degrees(self.slon),
                                                         id(self))

    def __str__(self):
        return "%s (%3.5f, %3.5f)" % (self.ident,
                                      degrees(self.slat),
                                      degrees(self.slon))

    def getDict(self):
        self.data = {'name': self.ident,
                     'comment': self.cmnt.strip(),
                     'latitude': self.slat,
                     'longitude': self.slon,
                     'distance': self.dst,
                     'symbol': self.smbl,
                     }
        return self.data


class D102(Waypoint):

    parts = Waypoint.parts + ("dst", "smbl")
    fmt = "< 6s l l L 40s f h"
    dst = 0.0                  # proximity distance (m)
    smbl = 0                   # symbol_type id

    def __init__(self, ident="", slat=0L, slon=0L, cmnt="", dst=0L, smbl=0L):
        self.ident = ident         # text identidier (upper case)
        self.slat = slat           # lat & long in semicircle terms
        self.slon = slon
        self.cmnt = cmnt           # comment (must be upper case)
        self.unused = 0L
        self.dst = dst
        self.smbl = smbl
        self.data = {}

    def __repr__(self):
        return "<Waypoint %s (%3.5f, %3.5f) (at %i)>" % (self.ident,
                                                         degrees(self.slat),
                                                         degrees(self.slon),
                                                         id(self))

    def __str__(self):
        return "%s (%3.5f, %3.5f)" % (self.ident,
                                      degrees(self.slat),
                                      degrees(self.slon))

    def getDict(self):
        self.data = {'name': self.ident,
                     'comment': self.cmnt.strip(),
                     'latitude': self.slat,
                     'longitude': self.slon,
                     'distance': self.dst,
                     'symbol': self.smbl
                     }
        return self.data


class D103(Waypoint):

    parts = Waypoint.parts + ("smbl","dspl")
    fmt = "<6s l l L 40s b b"
    smbl = 0                   # D103 symbol id
    dspl = 0                   # D103 display option

    def __init__(self, ident="", slat=0L, slon=0L, cmnt="", dspl=0L, smbl=0L):
        self.ident = ident         # text identidier (upper case)
        self.slat = slat           # lat & long in semicircle terms
        self.slon = slon
        self.cmnt = cmnt           # comment (must be upper case)
        self.unused = 0L
        self.dspl = dspl
        self.smbl = smbl
        self.data = {}

    def __repr__(self):
        return "<Waypoint %s (%3.5f, %3.5f) (at %i)>" % (self.ident,
                                                         degrees(self.slat),
                                                         degrees(self.slon),
                                                         id(self))

    def __str__(self):
        return "%s (%3.5f, %3.5f)" % (self.ident,
                                      degrees(self.slat),
                                      degrees(self.slon))

    def getDict(self):
        self.data = {'name': self.ident,
                     'comment': self.cmnt.strip(),
                     'latitude': self.slat,
                     'longitude': self.slon,
                     'display': self.dspl,
                     'symbol': self.smbl
                     }
        return self.data


class D104(Waypoint):

    parts = Waypoint.parts + ("dst", "smbl", "dspl")
    fmt = "<6s l l L 40s f h b"
    dst = 0.0                  # proximity distance (m)
    smbl = 0                   # symbol_type id
    dspl = 0                   # D104 display option

    def __init__(self, ident="", slat=0L, slon=0L, cmnt="",
                 dst=0L, smbl=0L, dspl=0L):
        self.ident = ident         # text identidier (upper case)
        self.slat = slat           # lat & long in semicircle terms
        self.slon = slon
        self.cmnt = cmnt           # comment (must be upper case)
        self.unused = 0L
        self.dst = dst             # proximity distance (m)
        self.smbl = smbl           # symbol_type id
        self.dspl = dspl           # D104 display option

    def __repr__(self):
        return "<Waypoint %s (%3.5f, %3.5f) (at %i)>" % (self.ident,
                                                         degrees(self.slat),
                                                         degrees(self.slon),
                                                         id(self))

    def __str__(self):
        return "%s (%3.5f, %3.5f)" % (self.ident,
                                      degrees(self.slat),
                                      degrees(self.slon))

    def getDict(self):
        self.data = {'name': self.ident,
                     'comment': self.cmnt.strip(),
                     'latitude': self.slat,
                     'longitude': self.slon,
                     'distance': self.dst,
                     'symbol': self.smbl,
                     'display': self.dspl
                     }
        return self.data


class D105(Waypoint):

    parts = ("slat", "slon", "smbl", "ident")
    fmt = "<l l h s"
    smbl = 0

    def __init__(self, ident="", slat=0L, slon=0L, smbl=0L):
        self.ident = ident         # text identidier (upper case)
        self.slat = slat           # lat & long in semicircle terms
        self.slon = slon
        self.unused = 0L
        self.smbl = smbl

    def __repr__(self):
        return "<Waypoint %s (%3.5f, %3.5f) (at %i)>" % (self.ident,
                                                         degrees(self.slat),
                                                         degrees(self.slon),
                                                         id(self))

    def __str__(self):
        return "%s (%3.5f, %3.5f)" % (self.ident,
                                      degrees(self.slat),
                                      degrees(self.slon))

    def getDict(self):
        self.data = {'name': self.ident,
                     'latitude': self.slat,
                     'longitude': self.slon,
                     'symbol': self.smbl
                     }
        return self.data


class D106(Waypoint):

    parts = ("wpt_class", "subclass", "slat", "slon", "smbl",
             "ident", "lnk_ident")
    fmt = "<b 13s l l h s s"
    wpt_class = 0
    subclass = ""
    smbl = 0
    lnk_ident = ""

    def __init__(self, ident="", slat=0L, slon=0L, subclass="",
                 wpt_class=0L, lnk_ident="", smbl=0L):
        self.ident = ident         # text identidier (upper case)
        self.slat = slat           # lat & long in semicircle terms
        self.slon = slon
        self.wpt_class = wpt_class
        self.unused = 0L
        self.subclass = subclass
        self.lnk_ident = lnk_ident
        self.smbl = smbl

    def __repr__(self):
        return "<Waypoint %s (%3.5f, %3.5f) (at %i)>" % (self.ident,
                                                         degrees(self.slat),
                                                         degrees(self.slon),
                                                         id(self))

    def __str__(self):
        return "%s (%3.5f, %3.5f)" % (self.ident,
                                      degrees(self.slat),
                                      degrees(self.slon))

    def getDict(self):
        self.data = {'name': self.ident,
                     'class': self.wpt_class,
                     'subclass': self.subclass,
                     'latitude': self.slat,
                     'longitude': self.slon,
                     'link': self.lnk_ident,
                     'symbol': self.smbl
                     }
        return self.data


class D107(Waypoint):

    parts = Waypoint.parts + ("smbl", "dspl", "dst", "color")
    fmt = "<6s l l L 40s b b f b"
    smbl = 0                   # D103 symbol id
    dspl = 0                   # D103 display option
    dst = 0.0
    color = 0

    def __init__(self, ident="", slat=0L, slon=0L, cmnt="",
                 dst=0L, smbl=0L, dspl=0L, color=0L):
        self.ident = ident         # text identidier (upper case)
        self.slat = slat           # lat & long in semicircle terms
        self.slon = slon
        self.cmnt = cmnt           # comment (must be upper case)
        self.unused = 0L
        self.dst = dst             # proximity distance (m)
        self.smbl = smbl           # symbol_type id
        self.dspl = dspl           # D107 display option
        self.color = color

    def __repr__(self):
        return "<Waypoint %s (%3.5f, %3.5f) (at %i)>" % (self.ident,
                                                         degrees(self.slat),
                                                         degrees(self.slon),
                                                         id(self))

    def __str__(self):
        return "%s (%3.5f, %3.5f)" % (self.ident,
                                      degrees(self.slat),
                                      degrees(self.slon))

    def getDict(self):
        self.data = {'name': self.ident,
                     'comment': self.cmnt.strip(),
                     'latitude': self.slat,
                     'longitude': self.slon,
                     'distance': self.dst,
                     'symbol': self.smbl,
                     'display': self.dspl,
                     'color': self.color
                     }
        return self.data


class D108(Waypoint):

    parts = ("wpt_class", "color", "dspl", "attr", "smbl",
             "subclass", "slat", "slon", "alt", "dpth", "dist",
             "state", "cc", "ident", "cmnt", "facility", "city",
             "addr", "cross_road")
    fmt = "<b b b b h 18s l l f f f 2s 2s s s s s s s"
    wpt_class = 0
    color = 0
    dspl = 0
    attr = 0x60
    smbl = 0
    subclass = ""
    alt = 1.0e25
    dpth = 1.0e25
    dist = 0.0
    state = ""
    cc = ""
    facility = ""
    city = ""
    addr = ""
    cross_road = ""

    def __init__(self, ident="", slat=0L, slon=0L, alt=1.0e25, dpth=1.0e25,
                 cmnt="", subclass="", wpt_class=0L, lnk_ident="", smbl=18L):
        self.ident = ident         # text identifier (upper case)
        self.slat = slat           # lat & long in semicircle terms
        self.slon = slon
        self.wpt_class = wpt_class
        self.unused = 0L
        self.subclass = subclass
        self.lnk_ident = lnk_ident
        self.smbl = smbl
        self.cmnt = cmnt

    def __repr__(self):
        return "<Waypoint %s (%3.5f, %3.5f) (at %i)>" % (self.ident,
                                                         degrees(self.slat),
                                                         degrees(self.slon),
                                                         id(self))

    def __str__(self):
        return "%s (%3.5f, %3.5f, %3f) '%s' class %d symbl %d" % (
           self.ident,
           degrees(self.slat), degrees(self.slon),
           self.alt, self.cmnt.strip(),
           self.wpt_class, self.smbl)


class D109(Waypoint):

    parts = ("dtyp", "wpt_class", "dspl_color", "attr", "smbl",
             "subclass", "slat", "slon", "alt", "dpth", "dist",
             "state", "cc", "ete", "ident", "cmnt", "facility", "city",
             "addr", "cross_road")
    fmt = "<b b b b h 18s l l f f f 2s 2s l s s s s s s"
    dtyp = 0x01
    wpt_class = 0
    dspl_color = 0
    attr = 0x70
    smbl = 0
    subclass = ""
    alt = 1.0e25
    dpth = 1.0e25
    dist = 0.0
    state = ""
    cc = ""
    ete = -1   # Estimated time en route in seconds to next waypoint
    facility = ""
    city = ""
    addr = ""
    cross_road = ""

    def __init__(self, ident="", slat=0L, slon=0L, alt=1.0e25, dpth=1.0e25,
                 cmnt="", subclass="", wpt_class=0L, lnk_ident="", smbl=18L):
        self.ident = ident
        self.slat = slat
        self.slon = slon
        self.wpt_class = wpt_class
        self.unused = 0L
        self.subclass = subclass
        self.lnk_ident = lnk_ident
        self.smbl = smbl
        self.cmnt = cmnt

    def __repr__(self):
        return "<Waypoint %s (%3.5f, %3.5f) (at %i)>" % (self.ident,
                                                         degrees(self.slat),
                                                         degrees(self.slon),
                                                         id(self))

    def __str__(self):
        return "%s (%3.5f, %3.5f, %3f) '%s' class %d symbl %d" % (
           self.ident,
           degrees(self.slat), degrees(self.slon),
           self.alt, self.cmnt.strip(),
           self.wpt_class, self.smbl)


class D110(Waypoint):

    parts = ("dtyp", "wpt_class", "dspl_color", "attr", "smbl",
             "subclass", "slat", "slon", "alt", "dpth", "dist",
             "state", "cc", "ete", "temp", "time", "wpt_cat",
             "ident", "cmnt", "facility", "city", "addr", "cross_road")
    fmt = "<b b b b h 18s l l f f f 2s 2s l f l i s s s s s s"


class D120(DataPoint):

    parts = ("name",)
    fmt = "<17s"


class D150(Waypoint):

    parts = ("ident", "cc", "clss", "lat", "lon", "alt",
             "city", "state", "name", "cmnt")
    fmt = "<6s 2s b l l i 24s 2s 30s 40s"
    cc = "  "
    clss = 0
    alt = 0
    city = ""
    state = ""
    name = ""


class D151(Waypoint):

    parts = Waypoint.parts + ("dst", "name", "city", "state",
                              "alt", "cc", "unused2", "wpt_class")
    fmt = "< 6s l l L 40s f 30s 24s 2s i 2s c b"
    dst = 0.0
    name = ""
    city = ""
    state = ""
    alt = 0
    cc = ""
    unused2 = ""
    wpt_cass = 0


class D152(Waypoint):

    parts = Waypoint.parts + ("dst", "name", "city", "state",
                              "alt", "cc", "unused2", "wpt_class")
    fmt = "< 6s l l L 40s f 30s 24s 2s i 2s c b"
    dst = 0.0
    name = ""
    city = ""
    state = ""
    alt = 0
    cc = ""
    unused2 = ""
    wpt_cass = 0


class D154(Waypoint):

    parts = Waypoint.parts + ("dst", "name", "city", "state", "alt",
                              "cc", "unused2", "wpt_class", "smbl")
    fmt = "< 6s l l L 40s f 30s 24s 2s i 2s c b i"
    dst = 0.0
    name = ""
    city = ""
    state = ""
    alt = 0
    cc = ""
    unused2 = ""
    wpt_cass = 0
    smbl = 0


class D155(Waypoint):

    parts = Waypoint.parts + ("dst", "name", "city", "state", "alt",
                              "cc", "unused2", "wpt_class", "smbl", "dspl")
    fmt = "< 6s l l L 40s f 30s 24s 2s i 2s c b i b"
    dst = 0.0
    name = ""
    city = ""
    state = ""
    alt = 0
    cc = ""
    unused2 = ""
    wpt_cass = 0
    smbl = 0
    dspl = 0


# Route headers  ---------------------------------------------

class RouteHdr(DataPoint):

    def __repr__(self):
        return "<RouteHdr (at %s)>" % id(self)


class D200(RouteHdr):

    parts = ("route_num",)
    fmt = "<b"

class D201(RouteHdr):

    parts = ("route_num", "cmnt")
    fmt = "<b 20s"
    cmnt = ""


class D202(RouteHdr):

    parts = ("ident",)
    fmt="<s"


class D210(DataPoint):
    parts = ("class", "subclass", "ident")
    fmt = "<i 18s s"


# Route links  -----------------------------------------------

class RouteLink(DataPoint):

    def __repr__(self):
        return "<RouteLink (at %s)" % id(self)


class D210(RouteLink):
    parts = ("clazz", "subclass", "ident")
    fmt = "<h 18s s"


# Track points  ----------------------------------------------

class TrackPoint(DataPoint):

    slat = 0L
    slon = 0L
    time = 0L # secs since midnight 31/12/89?

    def __repr__(self):
        return "<Trackpoint (%3.5f, %3.5f) %s (at %i)>" % (
            degrees(self.slat), degrees(self.slon),
            time.asctime(time.gmtime(TimeEpoch+self.time)), id(self))


class D300(TrackPoint):

    parts = ("slat", "slon", "time", "newtrk")
    fmt = "<l l L B"
    newtrk = 0


class D301(TrackPoint):

    parts = ("slat", "slon", "time", "alt", "depth", "new_trk")
    fmt = "<l l L f f b"
    alt = 0.0
    depth = 0.0
    new_trk = 0


class D302(TrackPoint):

    parts = ("slat", "slon", "time", "alt", "depth", "temp", "new_trk")
    fmt = "<l l L f f f b"


class D304(TrackPoint):

    parts = (
        "slat", "slon", "time", "alt", "distance", "heart_rate", "cadence",
        "sensor")
    fmt = "<l l L f f B B B"
    alt = 0.0
    distance = 0.0
    heart_rate = 0
    cadence = 0
    sensor = False


# Track headers ----------------------------------------------

class TrackHdr(DataPoint):

    trk_ident = ""

    def __repr__(self):
        return "<TrackHdr %s (at %i)>" % (self.trk_ident,
                                          id(self))

class D310(TrackHdr):

    parts = ("dspl", "color", "trk_ident")
    fmt = "<b b s"
    dspl = 0
    color = 0


class D311(TrackHdr):

    parts = ("index",)
    fmt = "<H"


class D312(TrackHdr):

    parts = ("dspl", "color", "trk_ident")
    fmt = "<b b s"


# Proximity waypoints  ---------------------------------------

class ProxPoint(DataPoint):

    dst = 0.0


class D400(ProxPoint, D100):

    parts = D100.parts + ("dst",)
    fmt = D100.fmt + " f"


class D403(ProxPoint, D103):

    parts = D103.parts + ("dst",)
    fmt = D103.fmt + " f"


class D450(ProxPoint, D150):

    parts = ("idx",) + D150.parts + ("dst",)
    fmt = "<i " + D150.fmt[1:] + " f"
    idx = 0


# Almanacs ---------------------------------------------------

class Almanac(DataPoint):
    pass


class D500(Almanac):

    parts = ("weeknum", "toa", "af0", "af1", "e",
             "sqrta", "m0", "w", "omg0", "odot", "i")
    fmt = "<i f f f f f f f f f f"


class D501(Almanac):

    parts = ("weeknum", "toa", "af0", "af1", "e",
             "sqrta", "m0", "w", "omg0", "odot", "i", "hlth")
    fmt = "<i f f f f f f f f f f b"


class D550(Almanac):

    parts = ("svid", "weeknum", "toa", "af0", "af1", "e",
             "sqrta", "m0", "w", "omg0", "odot", "i")
    fmt = "<c i f f f f f f f f f f"


class D551(Almanac):

    parts = ("svid", "weeknum", "toa", "af0", "af1", "e",
             "sqrta", "m0", "w", "omg0", "odot", "i", "hlth")
    fmt = "<c i f f f f f f f f f f b"


# Date & Time  ---------------------------------------------------

class TimePoint(DataPoint):

    # Not sure what the last four bytes are. Not in docs.
    # hmm... eTrex just sends 8 bytes, no trailing 4 bytes
    parts = ("month", "day", "year", "hour", "min", "sec") #,"unknown")
    fmt = "<b b H h b b" #L"
    month = 0         # month (1-12)
    day = 0           # day (1-32)
    year = 0          # year
    hour = 0          # hour (0-23)
    min = 0           # min (0-59)
    sec = 0           # sec (0-59)

    def __str__(self):
        return "%d-%.2d-%.2d %.2d:%.2d:%.2d UTC" % (
           self.year, self.month, self.day,
           self.hour, self.min, self.sec)


class D600(TimePoint):
    pass


class D601(TimePoint):
    """D601 time point.

    Used by GPSmap 60cs, no documentation as of 2004-09-26.
    """


class D650(DataPoint):

    parts = ("takeoff_time", "landing_time", "takeoff_slat", "takeoff_slon",
             "landing_slat", "landing_slon", "night_time", "num_landings",
             "max_speed", "max_alt", "distance", "cross_country_flag",
             "departure_name", "departure_ident", "arrival_name",
             "arrival_ident", "ac_id")
    fmt = "<L L l l l l L L f f f B s s s s s"


# Position   ---------------------------------------------------

class D700(DataPoint):

    parts = ("rlat", "rlon")
    fmt = "<d d"
    rlat = 0.0  # radians
    rlon = 0.0  # radians


# Pvt ---------------------------------------------------------

# Live position info

class D800(DataPoint):

    parts = ("alt", "epe", "eph", "epv", "fix", "tow", "rlat", "rlon",
             "east", "north", "up", "msl_height", "leap_secs", "wn_days")
    fmt = "<f f f f h d d d f f f f h l"

    def __str__(self):
        return "tow: %g rlat: %g rlon: %g east: %g north %g" \
        % (self.tow, self.rlat, self.rlon, self.east, self.north)


class D906(DataPoint):

    parts = ("start_time", "total_time", "total_distance", "begin_slat",
             "begin_slon", "end_slat", "end_slon", "calories",
             "track_index", "unused")
    fmt = "<l l f l l l l i b b"


class D907(DataPoint):
    """D907 data point.

    Used by GPSmap 60cs, no documentation as of 2004-09-26.
    """


class D908(DataPoint):
    """D908 data point.

    Used by GPSmap 60cs, no documentation as of 2004-09-26.
    """


class D909(DataPoint):
    """D909 data point.

    Used by GPSmap 60cs, no documentation as of 2004-09-26.
    """


class D910(DataPoint):
    """D910 data point.

    Used by GPSmap 60cs, no documentation as of 2004-09-26.
    """


class D1011(DataPoint):
    """A lap point."""

    parts = ("index", "unused", "start_time", "total_time", "total_dist",
             "max_speed", "begin_lat", "begin_lon", "end_lat", "end_lon",
             "calories", "avg_heart_rate", "max_heart_rate",
             "intensity", "avg_cadence", "trigger_method")
    fmt = "<H H L L f f l l l l H B B B B B"

    def __repr__(self):
        return "<Lap %i (%3.5f, %3.5f) %s (duration %i seconds)>" % (
            self.index, degrees(self.begin_lat), degrees(self.begin_lon),
            time.asctime(time.gmtime(TimeEpoch+self.start_time)),
            int(self.total_time/100))

class D1009(DataPoint):
    """A run data point."""

    parts = ("track_index", "first_lap_index", "last_lap_index",
             "sport_type", "program_type",
             "multisport", "unused1", "unused2",
             "quick_workout_time", "quick_workout_distance")
    fmt = "<H H H B B B B H L f"

    def __repr__(self):
        return "<Run %i, lap %i to %i>" % (
            self.track_index, self.first_lap_index, self.last_lap_index)


# Garmin models ==============================================

# For reference, here are some of the product ID numbers used by
# different Garmin models. Notice that this is not a one-to-one
# mapping in either direction!

ModelIDs = (
   (52, "GNC 250"),
   (64, "GNC 250 XL"),
   (33, "GNC 300"),
   (98, "GNC 300 XL"),
   (77, "GPS 12"),
   (87, "GPS 12"),
   (96, "GPS 12"),
   (77, "GPS 12 XL"),
   (96, "GPS 12 XL"),
   (106, "GPS 12 XL Chinese"),
   (105, "GPS 12 XL Japanese"),
   (47, "GPS 120"),
   (55, "GPS 120 Chinese"),
   (74, "GPS 120 XL"),
   (61, "GPS 125 Sounder"),
   (95, "GPS 126"),
   (100, "GPS 126 Chinese"),
   (95, "GPS 128"),
   (100, "GPS 128 Chinese"),
   (20, "GPS 150"),
   (64, "GPS 150 XL"),
   (34, "GPS 155"),
   (98, "GPS 155 XL"),
   (34, "GPS 165"),
   (41, "GPS 38"),
   (56, "GPS 38 Chinese"),
   (62, "GPS 38 Japanese"),
   (31, "GPS 40"),
   (41, "GPS 40"),
   (56, "GPS 40 Chinese"),
   (62, "GPS 40 Japanese"),
   (31, "GPS 45"),
   (41, "GPS 45"),
   (56, "GPS 45 Chinese"),
   (41, "GPS 45 XL"),
   (96, "GPS 48"),
   (7,  "GPS 50"),
   (14, "GPS 55"),
   (15, "GPS 55 AVD"),
   (18, "GPS 65"),
   (13, "GPS 75"),
   (23, "GPS 75"),
   (42, "GPS 75"),
   (25, "GPS 85"),
   (39, "GPS 89"),
   (45, "GPS 90"),
   (112, "GPS 92"),
   (24, "GPS 95"),
   (35, "GPS 95"),
   (22, "GPS 95 AVD"),
   (36, "GPS 95 AVD"),
   (36, "GPS 95 XL"),
   (59, "GPS II"),
   (73, "GPS II Plus"),
   (97, "GPS II Plus"),
   (72, "GPS III"),
   (71, "GPS III Pilot"),
   (291, "GPSMAP 60cs"),
   (50, "GPSCOM 170"),
   (53, "GPSCOM 190"),
   (49, "GPSMAP 130"),
   (76, "GPSMAP 130 Chinese"),
   (49, "GPSMAP 135 Sounder"),
   (49, "GPSMAP 175"),
   (48, "GPSMAP 195"),
   (29, "GPSMAP 205"),
   (44, "GPSMAP 205"),
   (29, "GPSMAP 210"),
   (88, "GPSMAP 215"),
   (29, "GPSMAP 220"),
   (88, "GPSMAP 225"),
   (49, "GPSMAP 230"),
   (76, "GPSMAP 230 Chinese"),
   (49, "GPSMAP 235 Sounder")
)


# Make sure you've got a really wide window to view this one!
# This describes the protocol capabilities of products that do not
# support the Protocol Capabilities Protocol (most of them).  Some
# models differ in capabilities depending on the software version
# installed. So for each ID there is a tuple of entries. Each entry
# begins with either None, if it applies to all versions with that ID,
# or (minv, maxv), meaning that it applies if the software version
# >= minv and < maxv.

# All models implement A000, A600 and A700

MaxVer = 999.99

ModelProtocols = {
#                        Use a wide window for best viewing!
#
# ID    minver maxver    Link     Cmnd   Wpt,            Rte,                    Trk,             Prx,           Alm
7:   ( (None,            "L001", "A010", "A100", "D100", "A200", "D200", "D100", None,           None,           "A500", "D500" ), ),
13:  ( (None,            "L001", "A010", "A100", "D100", "A200", "D200", "D100", "A300", "D300", "A400", "D400", "A500", "D500" ), ),
14:  ( (None,            "L001", "A010", "A100", "D100", "A200", "D200", "D100", None,           "A400", "D400", "A500", "D500" ), ),
15:  ( (None,            "L001", "A010", "A100", "D151", "A200", "D200", "D151", None,           "A400", "D151", "A500", "D500" ), ),
18:  ( (None,            "L001", "A010", "A100", "D100", "A200", "D200", "D100", "A300", "D300", "A400", "D400", "A500", "D500" ), ),
20:  ( (None,            "L002", "A011", "A100", "D150", "A200", "D201", "D150", None,           "A400", "D450", "A500", "D550" ), ),
22:  ( (None,            "L001", "A010", "A100", "D152", "A200", "D200", "D152", "A300", "D300", "A400", "D152", "A500", "D500" ), ),
23:  ( (None,            "L001", "A010", "A100", "D100", "A200", "D200", "D100", "A300", "D300", "A400", "D400", "A500", "D500" ), ),
24:  ( (None,            "L001", "A010", "A100", "D100", "A200", "D200", "D100", "A300", "D300", "A400", "D400", "A500", "D500" ), ),
25:  ( (None,            "L001", "A010", "A100", "D100", "A200", "D200", "D100", "A300", "D300", "A400", "D400", "A500", "D500" ), ),
29:  ( ((0.00, 4.00),    "L001", "A010", "A100", "D101", "A200", "D201", "D101", "A300", "D300", "A400", "D101", "A500", "D500" ),
       ((4.00, MaxVer),  "L001", "A010", "A100", "D102", "A200", "D201", "D102", "A300", "D300", "A400", "D102", "A500", "D500" ), ),
31:  ( (None,            "L001", "A010", "A100", "D100", "A200", "D201", "D100", "A300", "D300", None    ,       "A500", "D500" ), ),
33:  ( (None,            "L002", "A011", "A100", "D150", "A200", "D201", "D150", None,           "A400", "D450", "A500", "D550" ), ),
34:  ( (None,            "L002", "A011", "A100", "D150", "A200", "D201", "D150", None,           "A400", "D450", "A500", "D550" ), ),
35:  ( (None,            "L001", "A010", "A100", "D100", "A200", "D200", "D100", "A300", "D300", "A400", "D400", "A500", "D500" ), ),
36:  ( ((0.00, 3.00),    "L001", "A010", "A100", "D152", "A200", "D200", "D152", "A300", "D300", "A400", "D152", "A500", "D500" ),
       ((3.00, MaxVer),  "L001", "A010", "A100", "D152", "A200", "D200", "D152", "A300", "D300", None,           "A500", "D500" ), ),
39:  ( (None,            "L001", "A010", "A100", "D151", "A200", "D201", "D151", "A300", "D300", None,           "A500", "D500" ), ),
41:  ( (None,            "L001", "A010", "A100", "D100", "A200", "D201", "D100", "A300", "D300", None,           "A500", "D500" ), ),
42:  ( (None,            "L001", "A010", "A100", "D100", "A200", "D200", "D100", "A300", "D300", "A400", "D400", "A500", "D500" ), ),
44:  ( (None,            "L001", "A010", "A100", "D101", "A200", "D201", "D101", "A300", "D300", "A400", "D101", "A500", "D500" ), ),
45:  ( (None,            "L001", "A010", "A100", "D152", "A200", "D201", "D152", "A300", "D300", None,           "A500", "D500" ), ),
47:  ( (None,            "L001", "A010", "A100", "D100", "A200", "D201", "D100", "A300", "D300", None,           "A500", "D500" ), ),
48:  ( (None,            "L001", "A010", "A100", "D154", "A200", "D201", "D154", "A300", "D300", None,           "A500", "D501" ), ),
49:  ( (None,            "L001", "A010", "A100", "D102", "A200", "D201", "D102", "A300", "D300", "A400", "D102", "A500", "D501" ), ),
50:  ( (None,            "L001", "A010", "A100", "D152", "A200", "D201", "D152", "A300", "D300", None,           "A500", "D501" ), ),
52:  ( (None,            "L002", "A011", "A100", "D150", "A200", "D201", "D150", None,           "A400", "D450", "A500", "D550" ), ),
53:  ( (None,            "L001", "A010", "A100", "D152", "A200", "D201", "D152", "A300", "D300", None,           "A500", "D501" ), ),
55:  ( (None,            "L001", "A010", "A100", "D100", "A200", "D201", "D100", "A300", "D300", None,           "A500", "D500" ), ),
56:  ( (None,            "L001", "A010", "A100", "D100", "A200", "D201", "D100", "A300", "D300", None,           "A500", "D500" ), ),
59:  ( (None,            "L001", "A010", "A100", "D100", "A200", "D201", "D100", "A300", "D300", None,           "A500", "D500" ), ),
61:  ( (None,            "L001", "A010", "A100", "D100", "A200", "D201", "D100", "A300", "D300", None,           "A500", "D500" ), ),
62:  ( (None,            "L001", "A010", "A100", "D100", "A200", "D201", "D100", "A300", "D300", None,           "A500", "D500" ), ),
64:  ( (None,            "L002", "A011", "A100", "D150", "A200", "D201", "D150", None,           "A400", "D450", "A500", "D551" ), ),
71:  ( (None,            "L001", "A010", "A100", "D155", "A200", "D201", "D155", "A300", "D300", None,           "A500", "D501" ), ),
72:  ( (None,            "L001", "A010", "A100", "D104", "A200", "D201", "D104", "A300", "D300", None,           "A500", "D501" ), ),
73:  ( (None,            "L001", "A010", "A100", "D103", "A200", "D201", "D103", "A300", "D300", None,           "A500", "D501" ), ),
74:  ( (None,            "L001", "A010", "A100", "D100", "A200", "D201", "D100", "A300", "D300", None,           "A500", "D500" ), ),
76:  ( (None,            "L001", "A010", "A100", "D102", "A200", "D201", "D102", "A300", "D300", "A400", "D102", "A500", "D501" ), ),
77:  ( ((0.00, 3.01),    "L001", "A010", "A100", "D100", "A200", "D201", "D100", "A300", "D300", "A400", "D400", "A500", "D501" ),
       ((3.01, 3.50),    "L001", "A010", "A100", "D103", "A200", "D201", "D103", "A300", "D300", "A400", "D403", "A500", "D501" ),
       ((3.50, 3.61),    "L001", "A010", "A100", "D103", "A200", "D201", "D103", "A300", "D300", None,           "A500", "D501" ),
       ((3.61, MaxVer),  "L001", "A010", "A100", "D103", "A200", "D201", "D103", "A300", "D300", "A400", "D403", "A500", "D501" ), ),
87:  ( (None,            "L001", "A010", "A100", "D103", "A200", "D201", "D103", "A300", "D300", "A400", "D403", "A500", "D501" ), ),
88:  ( (None,            "L001", "A010", "A100", "D102", "A200", "D201", "D102", "A300", "D300", "A400", "D102", "A500", "D501" ), ),
95:  ( (None,            "L001", "A010", "A100", "D103", "A200", "D201", "D103", "A300", "D300", "A400", "D403", "A500", "D501" ), ),
96:  ( (None,            "L001", "A010", "A100", "D103", "A200", "D201", "D103", "A300", "D300", "A400", "D403", "A500", "D501" ), ),
97:  ( (None,            "L001", "A010", "A100", "D103", "A200", "D201", "D103", "A300", "D300", None,           "A500", "D501" ), ),
98:  ( (None,            "L002", "A011", "A100", "D150", "A200", "D201", "D150", None,           "A400", "D450", "A500", "D551" ), ),
100: ( (None,            "L001", "A010", "A100", "D103", "A200", "D201", "D103", "A300", "D300", "A400", "D403", "A500", "D501" ), ),
105: ( (None,            "L001", "A010", "A100", "D103", "A200", "D201", "D103", "A300", "D300", "A400", "D403", "A500", "D501" ), ),
106: ( (None,            "L001", "A010", "A100", "D103", "A200", "D201", "D103", "A300", "D300", "A400", "D403", "A500", "D501" ), ),
112: ( (None,            "L001", "A010", "A100", "D152", "A200", "D201", "D152", "A300", "D300", None,           "A500", "D501" ), )
}

# ====================================================================


# Now some practical implementations


class SerialLink(P000):
    """Protocol to communicate over a serial link."""

    Pid_Ack_Byte = 6
    Pid_Nak_Byte = 21

    # DataLinkEscape etc
    DLE                  = "\x10"
    ETX                  = "\x03"
    EOM                  = DLE+ETX

    unit_id = None

    def __init__(self, device, timeout = 5):
        # Import serial here, so that you don't have to have that module
        # installed, if you're not using a serial link.
        import serial
        self.timeout = timeout
        self.ser = serial.Serial(device, timeout=self.timeout, baudrate=9600)

    def initserial(self):
        """Set up baud rate, handshaking, etc."""
        pass

    def sendPacket(self, ptype, data, readAck=1):
        " Send a message. By default this will also wait for the ack."
        if type(data) == type(""):
            ld = chr(len(data))
        else: # XXX assume 16-bit integer for now
            ld = chr(2)
            data = struct.pack("<h",data)
        tp = chr(ptype)
        chk = self.checksum( tp + ld + data)
        escline = self.escape( ld + data + chk)
        bytes = self.DLE + tp + escline + self.EOM
        self.write(bytes)
        if readAck:
            self.readAcknowledge(ptype)

    def readPacket(self, sendAck=1):
        " Read a message. By default this will also send the ack."
        dle = self.read(1)
        # Find the start of a message
        while dle != self.DLE:
            print "resync - expected DLE and got something else: %r" % dle
            dle = self.read(1)
        # We've now found either the start or the end of a msg
        # Try reading the type.
        tp = self.read(1)
        if tp == self.ETX:
            # It was the end!
            dle = self.read(1)
            tp = self.read(1)
        # Now we should be synchronised
        ptype = ord(tp)
        ld = self.readEscapedByte()
        datalen = ord(ld)
        data = ""
        for i in range(0, datalen):
            data = data + self.readEscapedByte()
        ck = self.readEscapedByte()
        if ck != self.checksum(tp + ld + data):
            raise LinkException, "Invalid checksum"
        eom = self.read(2)
        assert(eom==self.EOM, "Invalid EOM seen")
        if sendAck:
            self.sendAcknowledge(ptype)
        return (ptype, data)

    def readAcknowledge(self, ptype):
        "Read an ack msg in response to a particular sent msg"
        log.debug("(>ack)")
        tp, data = self.readPacket(0)
        if (tp & 0xff) != self.Pid_Ack_Byte or ord(data[0]) != ptype:
            raise LinkException, "Acknowledge error"

    def sendAcknowledge(self, ptype):
        log.debug("(<ack)")
        self.sendPacket(self.Pid_Ack_Byte, struct.pack("<h", ptype), 0)

    def readEscapedByte(self):
        c = self.read(1)
        if c == self.DLE:
            c = self.read(1)
        return c

    def checksum(self, data):
        sum = 0
        for i in data:
            sum = sum + ord(i)
        sum = sum % 256
        return chr((256-sum) % 256)

    def escape(self, data):
        "Escape any DLE characters"
        return string.join(string.split(data, self.DLE), self.DLE+self.DLE)

    def read(self, n):
        """Read n bytes and return them.

        Real implementations should raise a LinkException if there is a
        timeout > self.timeout
        """
        return self.ser.read(n)

    def write(self, data):
        self.ser.write(data)

    def settimeout(self, secs):
        self.timeout = secs

    def __del__(self):
        """Should close down any opened resources."""
        self.close()

    def close(self):
        """Close the serial port."""
        if "ser" in self.__dict__:
            self.ser.close()


class USBLink:
    """Implementation of the Garmin USB protocol.

    It will talk to the first Garmin GPS device it finds.
    """

    Pid_Data_Available = 2
    Pid_Start_Session = 5
    Pid_Session_Started = 6

    def __init__(self):
        # Import usb here, so that you don't have to have that module
        # installed, if you're not using a usb link.
        import usb
        self.garmin_dev = None
        for bus in usb.busses():
            for dev in bus.devices:
                if dev.idVendor == 2334:
                    self.garmin_dev = dev
                    break
            if self.garmin_dev:
                break
        else:
            raise LinkException("No Garmin device found!")
        self.handle = self.garmin_dev.open()
        self.handle.claimInterface(0)
        self.startSession()

    def startSession(self):
        """Start the USB session."""
        start_packet = self.constructPacket(0, self.Pid_Start_Session)
        sent = self.handle.bulkWrite(0x02, start_packet)
        start_packet = self.constructPacket(0, 0x10)
        sent = self.handle.bulkWrite(0x02, start_packet)
        packet = self.handle.interruptRead(0x81, 16)
        packet_id, unit_id = self.unpack(packet)
        [self.unit_id] = struct.unpack("<L", unit_id)

    def constructPacket(self, layer, packet_id, data=None):
        """Construct an USB package to be sent."""
        if data:
            if isinstance(data, int):
                data = struct.pack("<h", data)
            data_part = list(struct.pack("<l", len(data)))
            data_part += list(data)
        else:
            data_part = [chr(0)]*4

        package = [chr(layer)]
        package += [chr(0)]*3
        package += list(struct.pack("<h", packet_id))
        package += [chr(0)]*2
        package += data_part
        return package

    def sendPacket(self, tp, data):
        """Send a packet over USB."""
        packet = self.constructPacket(20, tp, data)
        usb_log.debug("Sending: %s" % (hexdump(''.join(packet))))
        sent = self.handle.bulkWrite(0x02, packet)
        usb_log.debug("Sent %s bytes" % sent)
        self.seen_data_available = False
        self.data_in_pipe = None

    def unpack(self, packet):
        """Unpack a raw USB package, which is a list of bytes.

        Return a tuple: (packet_id, data)"""
        packet = ''.join(struct.pack("<B", byte) for byte in packet)
        header = packet[:12]
        data = packet[12:]
        packet_type, unused1, unused2, packet_id, reserved, data_size = (
            struct.unpack("<b h b h h l", header))
        return packet_id, data

    def readPacket(self):
        """Read a packet over USB."""
        packet = self.handle.interruptRead(0x81, 1024)
        packet_id, data = self.unpack(packet)
        if packet_id == 0x11:
            #XXX: WTF?
            return self.readPacket()
        return packet_id, data

    def settimeout(self, timeout):
        pass

    def close(self):
        self.handle.releaseInterface()


class Garmin:
    """A representation of the GPS device.

    It is connected via some physical connection, typically a SerialLink
    of some sort.
    """

    def __init__(self, physicalLayer):
        self.unit_id = physicalLayer.unit_id
        self.link = L000(physicalLayer)      # at least initially
        product_data = A000(self.link).getProductData()
        (self.prod_id, self.soft_ver,self.prod_descs) = product_data

        log.info("Getting supported protocols")

        # Wait for the unit to announce its capabilities using A001.  If
        # that doesn't happen, try reading the protocols supported by the
        # unit from the Big Table.
        physicalLayer.settimeout(2)
        try:
            protocol = A001(self.link)
            self.protocols = protocol.getProtocols()
            self.protos , self.protocols_unknown = protocol.FormatA001()

        except LinkException, e:

            log.log(VERBOSE, "PCP not supported")

            try:
                self.protocols = protocol.getProtocolsNoPCP(
                    self.prod_id, self.soft_ver)
                self.protos , self.protocols_unknown = protocol.FormatA001()
            except KeyError:
                raise Exception, "Couldn't determine product capabilities"

        physicalLayer.settimeout(5)

        self.link = self.protos["link"][0](physicalLayer)
        self.cmdProto = self.protos["command"][0]

        # Now we set up 'links' through which we can get data of the
        # appropriate types

        # ex. self.commando = TransferProtocol(A010,L001)
        # This is for sending simple commando's
        # Like aborting the transfer, turn gps out, ..

        self.command = TransferProtocol(self.link, self.cmdProto )

        # ex. self.wptLink = A100(L001,A010,D109)
        if self.protos.has_key("waypoint"):
            self.wptLink = self.protos["waypoint"][0](
                self.link, self.cmdProto,self.protos["waypoint"][1])

        # ex. self.rteLink = A201(LOO1,AO10,(D202,D109,D210)
        if self.protos.has_key("route"):
            self.rteLink = self.protos["route"][0](
                self.link, self.cmdProto,self.protos["route"][1:])

        # ex. self.trkLink = A301(LOO1,AO10,(D310,D301))
        if self.protos.has_key("track"):
            self.trkLink = self.protos["track"][0](
                self.link, self.cmdProto,self.protos["track"][1:])

        # ex. self.prxLink = A400(LOO1,A010,D109)
        if self.protos.has_key("proximity"):
            self.prxLink = self.protos["proximity"][0](
                self.link, self.cmdProto,self.protos["proximity"][1])

        # self.timeLink = A500(L001,A010,D501)
        if self.protos.has_key("almanac"):
            self.almLink = self.protos["almanac"][0](
                self.link, self.cmdProto,self.protos["almanac"][1])

        # self.timeLink = A600(LOO1,A010,D600)
        if self.protos.has_key("data_time"):
            self.timeLink = self.protos["data_time"][0](
                self.link, self.cmdProto,self.protos["data_time"][1])

        # self.flightBook = A650(L001,A010,D650)
        if self.protos.has_key("flightbook"):
            self.flightBook = self.protos["flightbook"][0](
                self.link, self.cmdProto,self.protos["flightbook"][1])

        # Sorry, no link for A700

        # self.pvtLink = A800(self.link, self.cmdProto, D800)
        if self.protos.has_key("pvt"):
            self.pvtLink  = self.protos["pvt"][0](
                self.link, self.cmdProto,self.protos["pvt"][1])

        # self lapLink = A906(self.link, self.cmdProto,D906)
        if self.protos.has_key("lap"):
            self.lapLink = self.protos["lap"][0](
                self.link, self.cmdProto,self.protos["lap"][1])

        runProtos = self.protos.get("run", [])
        self.runTypes = runProtos[1:]
        if runProtos:
            self.runLink = runProtos[0](
                self.link, self.cmdProto, self.runTypes)
        else:
            self.runLink = None

    def getWaypoints(self,callback = None):
        return self.wptLink.getData(callback)

    def putWaypoints(self,data,callback = None):
        return self.wptLink.putData(data,callback)

    def getRoutes(self,callback = None):
        return self.rteLink.getData(callback)

    def putRoutes(self,data,callback = None):
        return self.rteLink.putData(data,callback)

    def getTracks(self,callback = None):
        return self.trkLink.getData(callback)

    def putTracks(self,data,callback = None):
        return self.trkLink.putData(data,callback)

    def getLaps(self, callback=None):
        assert self.lapLink is not None, (
            "No lap protocol specified for this GPS.")
        return self.lapLink.getData(callback)

    def getRuns(self, callback=None):
        assert self.runLink is not None, (
            "No run protocol supported for this GPS.")
        return self.runLink.getData(callback)

    def getProxPoints(self, callback = None):
        return self.prxLink.getData(callback)

    def putProxPoints(self,data,callback = None):
        return self.prxLink.putData(data,callback)

    def getAlmanac(self,callback = None):
        return self.almLink.getData(callback)

    def getTime(self,callback = None):
        return self.timeLink.getData(callback)

    def getFlightBook(self,callback = None):
        return self.flightBook.getData(callback)

    def pvtOn(self):
        return self.pvtLink.dataOn()

    def pvtOff(self):
        return self.pvtLink.dataOff()

    def getPvt(self,callback = None):
        return self.pvtLink.getData(callback)

    def getLaps(self,callback = None):
        return self.lapLink.getData(callback)

    def abortTransfer(self):
        return self.command.abortTransfer()

    def turnPowerOff(self):
        return self.command.turnPowerOff()


# Callback examples functions

def MyCallbackgetWaypoints(waypoint,recordnumber,totalWaypointsToGet,tp):
    # We get a tuple back (waypoint,recordnumber,totalWaypointsToGet)
    # tp is the commando to send/get from the gps, look at the docs (Garmin GPS Interface Specification)
    # pag 9,10 or 4.2 L001 and L002 link Protocol

    print "---  waypoint ", " %s / %s " % (recordnumber,totalWaypointsToGet), "---"

    print "str output --> ",waypoint # or repr(waypoint)
    print

    if recordnumber != totalWaypointsToGet:
        print "directory output : --> ", waypoint.getDict() # or waypoint.dataDict
    else:
        print
        print "This is the last waypoint :"
        print

        for x in waypoint.dataDict:
            print x, " --> ",waypoint.dataDict[x]

    print "Commando :",tp
    print


def MyCallbackputWaypoints(waypoint,recordnumber,totalWaypointsToSend,tp):
    # we get a tuple waypoint,recordnumber,totalWaypointsToSend,tp

    print "waypoint %s added to gps (total waypoint(s) : %s/%s) waypoint command : %s" % (waypoint.dataDict['ident'],recordnumber,totalWaypointsToSend,tp)


def MyCallbackgetRoutes(point,recordnumber,totalpointsToGet,tp):

    #print point.__class__

    if isinstance(point,(RouteHdr)):
        print "Route : ", point

    # I really don't want the D210_Rte_Link_Type

    elif not isinstance(point,RouteLink):

        if recordnumber != totalpointsToGet:
            print "   ", point
        else:
            print
            print "This is the last waypoint of a route:"

            for x in point.dataDict: # or point.getDict()
                print x, " --> ",point.dataDict[x]


def MyCallbackputRoutes(point,recordnumber,totalPointsToSend,tp):

    if isinstance(point,RouteHdr):
        print
        print "Adding route :",point
    elif not isinstance(point,RouteLink):
        print "   waypoint added",point.dataDict['ident']


def MyCallbackgetTracks(point,recordnumber,totalPointsToGet,tp):

    if isinstance(point,TrackHdr):
        print "Track :",point
    else:

        if recordnumber != totalPointsToGet:

            print "   ",point,

            if point.dataDict['new_trk'] == True:
                print "(New track segment)",

            print

        else:
            print
            print "This is the last waypoint of a track:"

            for x in point.dataDict:
                print x, " --> ",point.dataDict[x]

            print "Time are the seconds since midnight 31/12/89 and are only correct for the ACTIVE LOG !! (hmmm...)"


def MyCallbackputTracks(point,recordnumber,totalPointsToSend,tp):

    if isinstance(point,TrackHdr):
        print "Track :", point
    else:
        print "   ", point.dataDict


def MyCallbackgetAlmanac(satellite,recordnumber,totalPointsToGet,tp):

    print

    for x in satellite.dataDict:
        print "%7s --> %s" % (x,satellite.dataDict[x])


# =================================================================
# The following is test code. See other included files for more
# useful applications.

def main():

    if os.name == 'nt':
        #0 is com1, 1 is com2 etc
        serialDevice =  0
    else:
        serialDevice =  "/dev/ttyS0"

        if sys.platform[:-1] == "freebsd":
            serialDevice =  "/dev/cuaa0" # For FreeBsd

    phys = SerialLink(serialDevice)

    gps = Garmin(phys)

    print "GPS Product ID: %d Descriptions: %s Software version: %2.2f" % \
                             (gps.prod_id, gps.prod_descs, gps.soft_ver)
    print

    # Show gps information

    if 1:
        print
        print "GPS Product ID :",gps.prod_id
        print "GPS version    :",gps.soft_ver
        print "GPS            :",gps.prod_descs[0]
        print "MapSource info :",gps.prod_descs[1:]
        print
        print "Product protocols:"
        print "------------------"

        # Some code from pygarmin, small but smart

        for i in range(len(gps.protocols)):
            p = gps.protocols[i]

            if  p[0] == 'D':
                print p,
            else:
                if i == 0:
                    print p,
                else:
                    print
                    print p,

        print

        # print unknown protocols

        if len(gps.protocols_unknown):
            print
            print "Product protocols who are not supported yet:"
            print "--------------------------------------------"

            for i in range(len(gps.protocols_unknown)):
                p = gps.protocols_unknown[i]

                if  p[0] == 'D':
                    print p,
                else:
                    if i == 0:
                        print p,
                    else:
                        print
                        print p,

            print

    # Show waypoints

    if 0:

        # First method, just get the waypoints in a list (look at class A100, function __str__)

        waypoints = gps.getWaypoints()

        print "Waypoints :"
        print "-----------"

        for x in waypoints:
            print x

        print
        print   "Same waypoints called by a callback function:"
        print "---------------------------------------------"
        print

        # Same but now with a Callback function
        # Everytime we get a waypoint from the gps the function MyCallbackWaypoints is called

        gps.getWaypoints(MyCallbackgetWaypoints)

        # or waypoints = gps.getWaypoints(MyCallbackgetWaypoints)

    # Send waypoints

    if 0:
        data1 = {}
        data1['ident'] = "01TEST"
        data1['cmnt'] = "A TEST POINT"
        data1['slat'] = 624447295
        data1['slon'] = -2529985

        data2 = {}
        data2['ident'] = "02TEST"
        data2['cmnt'] ="A TEST POINT"
        data2['slat'] = 624447295
        data2['slon']= -2529985

        data3 = {'ident':"CLUB91",'cmnt':"DRINKING",'slat':606532864,'slon':57654672,'smbl':13}

        print "Send waypoints to gps :"
        print "----------------------"

        gps.putWaypoints([data1,data2,data3],MyCallbackputWaypoints)

        # or gps.putWaypoints([data1,data2]) without a callback function

        print
        print "Are there 3 waypoints added to your gps ??"


    # Show Routes

    if 0:

        routes = gps.getRoutes()

        print "Routes"
        print "------"

        for route in routes:
            print
            print "Route name :", route[0]

            for point in route[1:]:

                # Ok, Bad way to remove D210_Rte_Link_Type entrys

                if len(point) > 23:
                    print "   ",point

        # Now with a callback function

        print
        print "Same routes but now with a callback function :"
        print "---------------------------------------------"
        print

        gps.getRoutes(MyCallbackgetRoutes)

    # Put Routes

    if 0:

        # Test Route 1

        header1 = {'nmbr':1,'ident':"DRINKING"}

        data1_1 = {}
        data1_1['ident'] = "SOCCER"
        data1_1['cmnt'] = "MY SOCCER"
        data1_1['slat'] = 606476436
        data1_1['slon'] = 57972861

        data2_1 = {}
        data2_1['ident'] = "CLUB91"
        data2_1['cmnt'] = "DRINKING"
        data2_1['slat'] = 606532864
        data2_1['slon'] = 57654672

        # Test Route 2

        header2 = {'nmbr':2,'ident':"TEST ROUTE 2"}

        data1_2 = {}
        data1_2['ident'] = "TEST01"
        data1_2['slat'] = 608466698
        data1_2['slon'] = 46580036

        data2_2 = {'ident': "TEST02",'slat': 608479774,'slon':46650547}
        data3_2 = {'ident': "TEST03",'slat': 608451909,'slon':46665535}
        data4_2 = {'ident': "TEST04",'slat': 608440119,'slon':46644415}

        print "Send two routes to the gps"
        gps.putRoutes([(header1,data1_1,data2_1),(header2,data1_2,data2_2,data3_2,data4_2)])
        print "Routes added"

        # Now with a callback function

        print
        print "Same routes but now with a callback function :"
        print "---------------------------------------------"
        print "If you leave the header empty, the computer will generate one for you (ROUTE1,ROUTE2,....)"

        header1 = header2 = {}

        gps.putRoutes([(header1,data1_1,data2_1),(header2,data1_2,data2_2,data3_2,data4_2)],MyCallbackputRoutes)

        print
        print "Four routes are added to your gps, two of them are generated !"
        print "and a few waypoints"

    # Show Tracks

    if 0:
        print "Tracks"
        print "------"

        tracks = gps.getTracks()

        for track in tracks:

            # Check for multiple tracks

            if type(track) == list:
                print
                print "Track name :",track[0]

                for point in track[1:]:
                    print "   ",point
            else:
                print track

        # Now with a callback function

        print
        print "Same tracks but now with a callback function :"
        print "---------------------------------------------"

        gps.getTracks(MyCallbackgetTracks)

    # Send tracks

    if 0:
        print "Sending tracks with a callback function :"
        print "-----------------------------------------"
        print "If you leave the header empty, the computer will generate one for you (TRACK1,TRACK2,....)"
        print "It's possible to send track to the ACTIVE LOG.but you can't send time to tracks"


        header1 = {'ident':'TEST TRACK'}
        #header1 = {'ident':'ACTIVE LOG'}  # for sending track's to the ACTIVE LOG
        data1_1 = {'slat': 608528384,'slon': 46271488}
        data2_1 = {'slat': 608531200,'slon': 46260224}
        data3_1 = {'slat': 608529664, 'slon': 46262272}

        header2 = {}
        data1_2 = {'slat': 608529718,'slon': 46262291}
        data2_2 = {'slat': 608529718,'slon': 46262291}
        data3_2 = {'slat': 608532699,'slon': 46250150, 'new_trk': True}
        data4_2 = {'slat': 608526491,'slon': 46257149}
        data5_2 = {'slat': 608520439,'slon': 46264816}
        data6_2 = {'slat': 608521779,'slon': 46262842}

        # Check if we can store multiple tracklogs

        if isinstance(gps.trkLink,A300):
            gps.putTracks([(data1_1,data2_1,data3_1),
                                                                     (data1_2,data2_2,data3_2,data4_2,data5_2,data6_2)],MyCallbackputTracks)

            print "Track added ?"

        else:
            gps.putTracks([(header1,data1_1,data2_1,data3_1),
                                                                     (header2,data1_2,data2_2,data3_2,
                                                                      data4_2,data5_2,data6_2)],MyCallbackputTracks)

            print "Two track logs added ?"

    # Show proximity points

    if 0:
        print "Proximity waypoints:"
        print "-------------------"

        for proxi in gps.getProxPoints():
            print proxi

    # Send  proximity points

    if 0:
        print "Sending 2 proximity waypoints :"
        print "-------------------------------"

        data1 = {'ident':'WATER','slat': 608688816,'slon': 45891108,'dist':300}
        data2 = {'ident':'AERPRT','slat': 607132209,'slon': 53673984,'dist':400}
        gps.putProxPoints([data1,data2])

        print "Check your waypoint and proximity waypoint menu on your gps!"

    # Show almanac

    if 0:
        print "Almanac information:"
        print "--------------------"

        gps.getAlmanac(MyCallbackgetAlmanac)

    # Show FlightBook

    if 0:
        print "FlightBook information:"
        print "-----------------------"

        flightbook = gps.getFlightBook()

        for x in flightbook:
            print x

    # Show date and time

    if 0:
        print "Date and time:"
        print "--------------"

        def MyCallbackgetTime(timeInfo,recordnumber,totalPointsToGet,tp):
            print timeInfo.getDict() # or timeInfo.dataDict

        print gps.getTime(MyCallbackgetTime)

    # Show some real-time data

    if 0:
        print "Starting pvt"
        print "-----------"

        gps.pvtOn()

        def MyCallbackgetPvt(pvt,recordnumber,totalPointsToGet,tp):
            print pvt.getDict()

        try:
            for i in range(10):
                p = gps.getPvt(MyCallbackgetPvt)
                print p

        finally:
            print "Stopping pvt"
            gps.pvtOff()

    # Show Lap type info

    if 0:
        print "Lap info"
        print "--------"

        laps = gps.getLaps()

        for x in laps:
            print x


if __name__ == "__main__":
    main()<|MERGE_RESOLUTION|>--- conflicted
+++ resolved
@@ -38,10 +38,7 @@
 # Logging setup. If you want to see debug messages, add a logging
 # handler for this logger.
 log = logging.getLogger('pygarmin')
-<<<<<<< HEAD
 usb_log = logging.getLogger('pygarmin.usb')
-=======
->>>>>>> 82cf7cb5
 # Verbose debug.
 VERBOSE = 5
 
@@ -129,78 +126,15 @@
     def __init__(self, physicalLayer):
         self.phys = physicalLayer
 
-<<<<<<< HEAD
     def sendPacket(self, ptype, data):
-        """ Send a packet."""
+        """Send a packet."""
         self.phys.sendPacket(ptype, data)
-        log.debug("< packet %3d : " % ptype, hexdump(data))
-=======
-    def sendPacket(self, ptype, data, readAck=1):
-        " Send a message. By default this will also wait for the ack."
-
-        if type(data) == type(""):
-            ld = chr(len(data))
-        else: # XXX assume 16-bit integer for now
-            ld = chr(2)
-            data = struct.pack("<h",data)
-
-        tp = chr(ptype)
-        chk = self.checksum( tp + ld + data)
-        escline = self.escape( ld + data + chk)
-        bytes = self.DLE + tp + escline + self.EOM
-        self.phys.write(bytes)
-
         log.debug("< packet %3d : %s" % (ptype, hexdump(data)))
-
-        if readAck:
-            self.readAcknowledge(ptype)
-
-    def readPacket(self, sendAck=1):
-        " Read a message. By default this will also send the ack."
-
-        dle = self.phys.read(1)
-
-        # Find the start of a message
-        while dle != self.DLE:
-            print "resync - expected DLE and got something else"
-            dle = self.phys.read(1)
-
-        # We've now found either the start or the end of a msg
-        # Try reading the type.
-        tp = self.phys.read(1)
-
-        # if it was the end
-        if tp == self.ETX:
-            dle = self.phys.read(1)
-            tp = self.phys.read(1)
-
-        # Now we should be synchronised
-        ptype = ord(tp)
-        ld = self.readEscapedByte()
-        datalen = ord(ld)
-        data = ""
-
-        for i in range(0, datalen):
-            data = data + self.readEscapedByte()
-
-        ck = self.readEscapedByte()
-
-        if ck != self.checksum(tp + ld + data):
-            raise LinkException, "Invalid checksum"
-
-        eom = self.phys.read(2)
-        assert(eom==self.EOM, "Invalid EOM seen")
-
-        log.debug("> packet %3d : %s" % (ptype, hexdump(data)))
-
-        if sendAck:
-            self.sendAcknowledge(ptype)
->>>>>>> 82cf7cb5
 
     def readPacket(self):
         """Read a packet."""
         ptype, data = self.phys.readPacket()
-        log.debug("> packet %3d : " % ptype, hexdump(data))
+        log.debug("> packet %3d : %s" % (ptype, hexdump(data)))
         return (ptype, data)
 
     def expectPacket(self, ptype):
@@ -217,45 +151,6 @@
 
         return data
 
-<<<<<<< HEAD
-=======
-    def readAcknowledge(self, ptype):
-        "Read an ack msg in response to a particular sent msg"
-        log.debug("(>ack)")
-
-        # tp is the ack, data is only 1 byte and is the msg command number
-        tp, data = self.readPacket(0)
-
-        if (tp & 0xff) != self.Pid_Ack_Byte or ord(data[0]) != ptype:
-            raise LinkException, "Acknowledge error"
-
-    def sendAcknowledge(self, ptype):
-        log.debug("(<ack)")
-
-        self.sendPacket(self.Pid_Ack_Byte, struct.pack("<h", ptype), 0)
-
-    def readEscapedByte(self):
-        c = self.phys.read(1)
-
-        if c == self.DLE:
-            c = self.phys.read(1)
-
-        return c
-
-    def checksum(self, data):
-        sum = 0
-
-        for i in data:
-            sum = sum + ord(i)
-
-        sum = sum % 256
-        return chr((256-sum) % 256)
-
-    def escape(self, data):
-        "Escape any DLE characters"
-        return (self.DLE*2).join(data.split(self.DLE))
-
->>>>>>> 82cf7cb5
 
 # L001 builds on L000
 
@@ -337,11 +232,7 @@
         for i in range(0, 2*num, 2):
             self.protocols.append(tup[i]+"%03d"%tup[i+1])
 
-<<<<<<< HEAD
-        log.info("Protocols reported by A001:", self.protocols)
-=======
         log.info("Protocols reported by A001: %s", self.protocols)
->>>>>>> 82cf7cb5
 
         return self.protocols
 
@@ -432,11 +323,7 @@
                 known = False
                 protos_unknown.append(x)
 
-<<<<<<< HEAD
-                log.info("Protocol %s not supported yet!")
-=======
                 log.info("Protocol %s not supported yet!" % x)
->>>>>>> 82cf7cb5
 
             elif (x[0] == "D"):
                 if known:
@@ -445,11 +332,7 @@
                     protos_unknown.append(x)
 
         log.info("Processing protocols")
-<<<<<<< HEAD
-        log.info("protos")
-=======
         log.info(protos)
->>>>>>> 82cf7cb5
 
         return protos, protos_unknown
 
