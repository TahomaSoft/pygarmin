#!/usr/bin/env python
"""
   garmin

   This module implements the protocol used for communication by the
   Garmin GPS receivers. It is based on the official description
   available from Garmin at

   http://www.garmin.com/support/commProtocol.html

   There are lots of variations in the protocols employed by different
   Garmin products. This module tries to cover most of them, which is
   why it looks so big! Only a small subset of the module will be used
   by any particular model. It can easily be extended to cover any
   models not currently included.

   For documentation, see the source, and the included index.html file.

   This is released under the Gnu General Public Licence. A copy of
   this can be found at http://www.opensource.org/licenses/gpl-license.html

   For the latest information about PyGarmin, please see
   http://pygarmin.sourceforge.net/

   (c) 2007 Bjorn Tillenius <bjorn.tillenius@gmail.com>
   (c) 2003 Quentin Stafford-Fraser <www.qandr.org/quentin>
   (c) 2000 James A. H. Skillen <jahs@jahs.net>
   (c) 2001 Raymond Penners <raymond@dotsphinx.com>
   (c) 2001 Tom Grydeland <Tom.Grydeland@phys.uit.no>

"""

import os, sys, time
import newstruct as struct
import serial
import math
import usb

# Set this value to > 0 for some debugging output, and the higher
# the number, the more you'll get.

debug = 0

_enable_partial_support = False
def enable_partial_support():
    """Don't require the GPS to be completely supported by pygarmin.

    Enabling this might cause subtle problems.
    """
    global _enable_partial_support
    _enable_partial_support = True

# Introduction =====================================================

# There are 3 levels of protocol documented:
#
#       Application  (highest level)
#       Link
#       Physical     (lowest level)
#
# Garmin documents the various versions of these under labels of
# Pxxx, Lxxx, Axxx etc, and this convention is followed here.
# There are also various data types, named Dxxx.

# Roughly speaking, the Physical protocols specify RS232, the Link
# protocols specify a packet structure for sending messages to and
# fro, and the Application protocol specify what can actually go in
# those packets.


# secs from Unix epoch (start of 1970) to Sun Dec 31 00:00:00 1989
TimeEpoch = 631065600


# Physical protocols ===============================================

# See the Garmin docs for this. At the time of writing, the only
# documented physical layer is P000 which is roughly RS232 at 9600
# baud, 8 data bits, no parity, 1 stop bit. Unlike pure RS232, no
# negative voltages are used, but that is normally not too important.

# In software, we model this as something that has read and write
# methods, which can be used by the higher protocol levels. Later, we
# subclass this as something which handles Unix serial ports.

class P000:
    " Physical layer for communicating with Garmin "

    def read(self, n):
        pass

    def write(self, n):
        pass

# The following is handy for debugging:

#def hexdump(data): return ''.join(map(lambda x: "%02x" % ord(x), data)) or
def hexdump(data): return ''.join(["%02x" % ord(x) for x in data])

# Define Errors

class GarminException:

    def __init__(self,data):
        self.data = data

class LinkException(GarminException):

    def __str__(self):
        return "Link Error"

class ProtocolException(GarminException):

    def __str__(self):
        return "Protocol Error"

# Link protocols ===================================================

#LinkException = "Link Error"

class L000:
    "Basic Link Protocol"
    Pid_Protocol_Array = 253
    Pid_Product_Rqst = 254
    Pid_Product_Data = 255
<<<<<<< HEAD
=======

    # DataLinkEscape etc
    DLE                  = "\x10"
    ETX                  = "\x03"
    EOM                  = DLE+ETX
>>>>>>> 1d3c5190

    def __init__(self, physicalLayer):
        self.phys = physicalLayer

<<<<<<< HEAD
    def sendPacket(self, ptype, data):
        " Send a packet."""
        self.phys.sendPacket(ptype, data)
        if debug > 5: print "< packet %3d : " % ptype, hexdump(data)

    def readPacket(self):
        " Read a packet."""
        ptype, data = self.phys.readPacket()
        if debug > 5: print "> packet %3d : " % ptype, hexdump(data)
=======
    def sendPacket(self, ptype, data, readAck=1):
        " Send a message. By default this will also wait for the ack."

        if type(data) == type(""):
            ld = chr(len(data))
        else: # XXX assume 16-bit integer for now
            ld = chr(2)
            data = struct.pack("<h",data)

        tp = chr(ptype)
        chk = self.checksum( tp + ld + data)
        escline = self.escape( ld + data + chk)
        bytes = self.DLE + tp + escline + self.EOM
        self.phys.write(bytes)

        if debug > 5: print "< packet %3d : " % ptype, hexdump(data)

        if readAck:
            self.readAcknowledge(ptype)

    def readPacket(self, sendAck=1):
        " Read a message. By default this will also send the ack."

        dle = self.phys.read(1)

        # Find the start of a message

        while dle != self.DLE:
            print "resync - expected DLE and got something else"
            dle = self.phys.read(1)

        # We've now found either the start or the end of a msg
        # Try reading the type.

        tp = self.phys.read(1)

        # if it was the end

        if tp == self.ETX:
            dle = self.phys.read(1)
            tp = self.phys.read(1)

        # Now we should be synchronised

        ptype = ord(tp)
        ld = self.readEscapedByte()
        datalen = ord(ld)
        data = ""

        for i in range(0, datalen):
            data = data + self.readEscapedByte()

        ck = self.readEscapedByte()

        if ck != self.checksum(tp + ld + data):
            raise LinkException, "Invalid checksum"

        eom = self.phys.read(2)
        assert(eom==self.EOM, "Invalid EOM seen")

        if debug > 5: print "> packet %3d : " % ptype, hexdump(data)

        if sendAck:
            self.sendAcknowledge(ptype)

>>>>>>> 1d3c5190
        return (ptype, data)

    def expectPacket(self, ptype):
        "Expect and read a particular msg type. Return data."

        tp, data = self.readPacket()
<<<<<<< HEAD
        if tp == 248 and ptype != 248:
            # No idea what packet type 248 is, it's not in the
            # specification. It seems safe to ignore it, though.
            if debug > 3:
                print "Got msg type 248, retrying..."
            tp, data = self.readPacket()

        if tp != ptype:
            raise LinkException, "Expected msg type %d, got %d" % (ptype, tp)

        return data

=======

        if tp != ptype:
            raise LinkException, "Expected msg type %d, got %d" % (ptype, tp)

        return data

    def readAcknowledge(self, ptype):
        "Read an ack msg in response to a particular sent msg"

        if debug > 5: print "(>ack)",

        # tp is the ack, data is only 1 byte and is the msg command number

        tp, data = self.readPacket(0)

        if (tp & 0xff) != self.Pid_Ack_Byte or ord(data[0]) != ptype:
            raise LinkException, "Acknowledge error"

    def sendAcknowledge(self, ptype):

        if debug > 5: print "(<ack)",

        self.sendPacket(self.Pid_Ack_Byte, struct.pack("<h", ptype), 0)

    def readEscapedByte(self):
        c = self.phys.read(1)

        if c == self.DLE:
            c = self.phys.read(1)

        return c

    def checksum(self, data):
        sum = 0

        for i in data:
            sum = sum + ord(i)

        sum = sum % 256
        return chr((256-sum) % 256)

    def escape(self, data):
        "Escape any DLE characters"

        #return string.join(string.split(data, self.DLE), self.DLE+self.DLE)
        return (self.DLE*2).join(data.split(self.DLE))

>>>>>>> 1d3c5190

# L001 builds on L000

class L001(L000):
    "Link protocol 1"
    Pid_Command_Data = 10
    Pid_Xfer_Cmplt = 12
    Pid_Date_Time_Data = 14
    Pid_Position_Data = 17
    Pid_Prx_Wpt_Data = 19
    Pid_Records = 27
    Pid_Rte_Hdr = 29
    Pid_Rte_Wpt_Data = 30
    Pid_Almanac_Data = 31
    Pid_Trk_Data = 34
    Pid_Wpt_Data = 35
    Pid_Pvt_Data = 51
    Pid_Rte_Link_Data = 98
    Pid_Trk_Hdr = 99
    Pid_FlightBook_Record = 134             # packet with FlightBook data
    Pid_Lap = 149                                                                   # part of Forerunner data
    Pid_Wpt_Cat = 152
    Pid_Run = 990

# L002 builds on L000

class L002(L000):
    "Link Protocol 2"
    Pid_Almanac_Data = 4
    Pid_Command_Data = 11
    Pid_Xfer_Cmplt = 12
    Pid_Date_Time_Data = 20
    Pid_Position_Data = 24
    Pid_Prx_Wpt_Data = 27
    Pid_Records = 35
    Pid_Rte_Hdr = 37
    Pid_Rte_Wpt_Data = 39
    Pid_Wpt_Data = 43

# Application Protocols =======================================

# ProtocolException = "Protocol Error"

# A000 and A001 are used to find out what is on the other end of the
# wire, and hence which other protocols we can use.

class A000:
    "Product Data Protocol"

    def __init__(self, linkLayer):
        self.link = linkLayer

    def getProductData(self):
        fmt = "<hh"
        self.link.sendPacket(self.link.Pid_Product_Rqst,"")
        data = self.link.expectPacket(self.link.Pid_Product_Data)
        (prod_id, soft_ver)   = struct.unpack(fmt, data[:4])
        prod_descs = data[4:-1].split("\0")

        return (prod_id, soft_ver/100.0, prod_descs)


class A001:
    "Protocol Capabilities Protocol"

    def __init__(self, linkLayer):
        self.link=linkLayer

    def getProtocols(self):
        # may raise LinkException here

        if debug > 3: print "Try reading protocols using PCP"

        data = self.link.expectPacket(self.link.Pid_Protocol_Array)
        num = len(data)/3
        fmt = "<"+num*"ch"
        tup = struct.unpack(fmt, data)
        self.protocols = []

        for i in range(0, 2*num, 2):
            self.protocols.append(tup[i]+"%03d"%tup[i+1])

        if debug > 0:
            print "Protocols reported by A001:", self.protocols

        return self.protocols


    def getProtocolsNoPCP(self,prod_id, soft_ver):

        try:
            search_protocols = ModelProtocols[prod_id]

            for search_protocol in search_protocols:
                vrange = search_protocol[0]

                if ( (vrange == None) or
                         ((soft_ver >= vrange[0]) and (soft_ver < vrange[1]))):
                    break

        except:
            raise "No protocols known for this software version. Strange!"

        # Ok, now we have de protocol

        self.protocols = [x for x in search_protocol[1:] if x]

        self.protocols.append("A700")
        self.protocols.append("D700")
        self.protocols.append("A800")
        self.protocols.append("D800")

        return self.protocols

    """
    def FormatA001(self):
            # This is here to get the list of strings returned by A001 into
            #the same format as used in the ModelProtocols dictionary

            try:
                    phys = eval(self.protocols[0])
                    link = eval(self.protocols[1])
                    cmnd = eval(self.protocols[2])

                    tuples = {"1" : None, "2" : None, "3" : None, "4" : None,
                                                            "5" : None, "6" : None, "7" : None, "8" : None,
                                                            "9" : None}
                    last_seen = None

                    for i in range(3, len(self.protocols)):
                            p = self.protocols[i]

                            if p[0] == "A":
                                    pclass = p[1]

                                    if tuples[pclass] == None:
                                            tuples[pclass] = []

                                    last_seen = tuples[pclass]

                            last_seen.append(eval(p))

            except NameError:
                    print sys.exc_info()[2]
                    raise NameError, "Protocol %s not supported yet!" % sys.exc_info()[1]

            return (None, link, cmnd, tuples["1"], tuples["2"], tuples["3"],tuples["4"], tuples["5"])
            """

    def FormatA001(self):
        # This is here to get the list of strings returned by A001 into objects
        protos = {}
        protos_unknown = []
        known = None

        for x in self.protocols:

            if x == "P000":
                protos["phys"] = [eval(x)]
            elif x == "L001":
                protos["link"] = [eval(x)]
            elif x in ["A010","A011"]:
                protos["command"] = [eval(x)]
            elif x == "A100":
                known = True
                ap_prot = "waypoint" # Application Protocol
                protos[ap_prot] = [eval(x)]
            elif x in ["A200","A201"]:
                known = True
                ap_prot = "route"
                protos[ap_prot] = [eval(x)]
            elif x in ["A300","A301","A302"]:
                known = True
                ap_prot = "track"
                protos[ap_prot] = [eval(x)]
            elif x == "A400":
                known = True
                ap_prot = "proximity"
                protos[ap_prot] = [eval(x)]
            elif x == "A500":
                known = True
                ap_prot = "almanac"
                protos[ap_prot] = [eval(x)]
            elif x == "A600":
                known = True
                ap_prot = "data_time"
                protos[ap_prot] = [eval(x)]
            elif x == "A650":
                known = True
                ap_prot = "flightbook"
                protos[ap_prot] = [eval(x)]
            elif x == "A700":
                known = True
                ap_prot = "position"
                protos[ap_prot] = [eval(x)]
            elif x == "A800":
                known = True
                ap_prot = "pvt"
                protos[ap_prot] = [eval(x)]
            elif x == "A906":
                known = True
                ap_prot = "lap"
                protos[ap_prot] = [eval(x)]
<<<<<<< HEAD
            elif x == "A1000":
                known = True
                ap_prot = "run"
                protos[ap_prot] = [eval(x)]
=======
>>>>>>> 1d3c5190
            elif x[0] == "A":
                # No info about this Application Protocol
                known = False
                protos_unknown.append(x)

                if debug > 0:
                    print "Protocol %s not supported yet!" %x

            elif (x[0] == "D"):
                if known:
                    protos[ap_prot].append(eval(x))
                else:
                    protos_unknown.append(x)


        if debug > 0:
            print "Processing protocols"
            print protos

        return protos,protos_unknown


# Commands  ---------------------------------------------------

class A010:
    "Device Command Protocol 1"
    Cmnd_Abort_Transfer = 0        # abort current transfer
    Cmnd_Transfer_Alm = 1          # transfer almanac
    Cmnd_Transfer_Posn = 2         # transfer position
    Cmnd_Transfer_Prx = 3          # transfer proximity waypoints
    Cmnd_Transfer_Rte = 4          # transfer routes
    Cmnd_Transfer_Time = 5         # transfer time
    Cmnd_Transfer_Trk = 6          # transfer track log
    Cmnd_Transfer_Wpt = 7          # transfer waypoints
    Cmnd_Turn_Off_Pwr = 8          # turn off power
    Cmnd_Start_Pvt_Data = 49       # start transmitting PVT data
    Cmnd_Stop_Pvt_Data = 50        # stop transmitting PVT data
    Cmnd_FlightBook_Transfer = 92  # transfer flight records
    Cmnd_Transfer_Laps = 117       # transfer laps
    Cmnd_Transfer_Runs = 450       # transfer runs
    Cmnd_Transfer_Wpt_Cats = 121   # transfer waypoint categories

class A011:
    "Device Command Protocol 2"
    Cmnd_Abort_Transfer = 0   # abort current transfer
    Cmnd_Transfer_Alm = 4     # transfer almanac
    Cmnd_Transfer_Rte = 8     # transfer routes
    Cmnd_Transfer_Prx = 17    # transfer proximity waypoints
    Cmnd_Transfer_Time = 20   # transfer time
    Cmnd_Transfer_Wpt = 21    # transfer waypoints
    Cmnd_Turn_Off_Pwr = 26    # turn off power

# Transfer Protocols -------------------------------------------

# Most of the following protocols transfer groups of records of a
# particular format. The exact format depends on the product in use.
# Some records may have sub-groups within the transfer (eg. routes)
# each with their own header.

class TransferProtocol:

    def __init__(self, link, cmdproto, datatypes = None):
        self.link = link
        self.cmdproto = cmdproto

        if type(datatypes) == list:
            self.datatypes = datatypes
        else:
            self.datatypes = (datatypes,)

    def putData(self,callback,cmd,sendData):

        numrecords = len(sendData)
        x = 0

        if debug > 3: print self.__doc__, "Sending %d records" % numrecords

        self.link.sendPacket(self.link.Pid_Records, numrecords)

        for tp,data in sendData:
            self.link.sendPacket(tp, data.pack())

            if callback:

                try:
                    x += 1
                    callback(data,x,numrecords,tp)
                except:
                    raise

        self.link.sendPacket(self.link.Pid_Xfer_Cmplt,cmd)

    def abortTransfer(self):
        self.link.sendPacket(self.link.Pid_Command_Data,self.cmdproto.Cmnd_Abort_Transfer)

    def turnPowerOff(self):
        self.link.sendPacket(self.link.Pid_Command_Data,self.cmdproto.Cmnd_Turn_Off_Pwr)

class SingleTransferProtocol(TransferProtocol):

    def getData(self, callback, cmd, pid):
        self.link.sendPacket(self.link.Pid_Command_Data, cmd)
        data = self.link.expectPacket(self.link.Pid_Records)
        (numrecords,) = struct.unpack("<h", data)

        if debug > 3: print self.__doc__, "Expecting %d records" % numrecords

        result = []

        for i in range(numrecords):
            data = self.link.expectPacket(pid)
            p = self.datatypes[0]()
            p.unpack(data)
            result.append(str(p))

            if callback:

                try:
                    callback(p,i + 1,numrecords,pid)
                except:
                    raise

        self.link.expectPacket(self.link.Pid_Xfer_Cmplt)

        return result
    """
    def putData(self, cmd, data_pid, records):
            numrecords = len(records)

            if debug > 3: print self.__doc__, "Sending %d records" % numrecords

            self.link.sendPacket(self.link.Pid_Records, numrecords)

            for i in records:
                    self.link.sendPacket(data_pid, i.pack())

            self.link.sendPacket(self.link.Pid_Xfer_Cmplt, cmd)
    """

class MultiTransferProtocol(TransferProtocol):

    def getData(self, callback, cmd, hdr_pid, *data_pids):

        self.link.sendPacket(self.link.Pid_Command_Data, cmd)

        data = self.link.expectPacket(self.link.Pid_Records)
        (numrecords,) = struct.unpack("<h", data)

        if debug > 3: print self.__doc__, "Expecting %d records" % numrecords

        data_pids = list(data_pids)
        result = []
        last = []

        for i in range(numrecords):
            tp, data = self.link.readPacket()

            if tp == hdr_pid:

                if last:
                    result.append(last)
                    last = []

                index = 0
            else:
                try:
                    index = data_pids.index(tp) + 1
                except ValueError:
                    raise ProtocolException, "Expected header or point"

            p = self.datatypes[index]()
            p.unpack(data)
            last.append(p)

            if callback:
                try:
                    callback(p,i + 1,numrecords,tp)
                except:
                    raise

        self.link.expectPacket(self.link.Pid_Xfer_Cmplt)

        if last:
            result.append(last)

        return result

#
class T001:
    "no documentation as of 2004-02-24"
    pass

class A100(SingleTransferProtocol):
    "Waypoint Transfer Protocol"

    def getData(self, callback = None):
        return SingleTransferProtocol.getData(self, callback,
                                                                                                                                                                self.cmdproto.Cmnd_Transfer_Wpt,
                                                                                                                                                                self.link.Pid_Wpt_Data)

    def putData(self,data,callback):
        sendData = []

        for waypoint in data:
            waypointInstance = self.datatypes[0](waypoint)
            sendData.append((self.link.Pid_Wpt_Data,waypointInstance))

        return SingleTransferProtocol.putData(self,callback,self.cmdproto.Cmnd_Transfer_Wpt,sendData)

class A101(SingleTransferProtocol):
    "Waypoint Transfer Protocol"
    def getData(self, callback = None):
        return SingleTransferProtocol.getData(self, callback,
                                              self.cmdproto.Cmnd_Transfer_Wpt_Cats,
                                              self.link.Pid_Wpt_Cat)

class A200(MultiTransferProtocol):
    "Route Transfer Protocol"

    def getData(self, callback = None):
        return MultiTransferProtocol.getData(self, callback,
                                             self.cmdproto.Cmnd_Transfer_Rte,
                                             self.link.Pid_Rte_Hdr,
                                             self.link.Pid_Rte_Wpt_Data)

    def putData(self,data,callback):
        sendData = []
        header = {}
        routenr = 0

        for route in data:
            routenr += 1

            # Copy the header fields

            header = {}

            for head in route[0].keys():
                header[head] = route[0][head]

            # Give a routenr

            if not header.has_key('nmbr'): header['nmbr'] = routenr

            # Check route names
            # if no name, give it a name

            if not header.has_key('ident') or not header.has_key('cmnt'):

                if header.has_key('ident'):
                    header['cmnt'] = header['ident']
                elif header.has_key('cmnt'):
                    header['ident'] = header['cmnt']
                else:
                    header['ident'] = header['cmnt'] = "ROUTE " + str(routenr)

            headerInstance = self.datatypes[0](header)
            sendData.append((self.link.Pid_Rte_Hdr,headerInstance))

            for waypoint in route[1:]:
                waypointInstance = self.datatypes[1](waypoint)
                sendData.append((self.link.Pid_Rte_Wpt_Data,waypointInstance))

        return MultiTransferProtocol.putData(self,callback,self.cmdproto.Cmnd_Transfer_Rte,sendData)


class A201(MultiTransferProtocol):
    "Route Transfer Protocol"

    def getData(self, callback = None):
        return MultiTransferProtocol.getData(self, callback,
                                             self.cmdproto.Cmnd_Transfer_Rte,
                                             self.link.Pid_Rte_Hdr,
                                             self.link.Pid_Rte_Wpt_Data,
                                             self.link.Pid_Rte_Link_Data)
    def putData(self,data,callback):
        sendData = []
        header = {}
        routenr = 0

        for route in data:
            routenr += 1

            # Copy the header fields

            header = {}

            for head in route[0].keys():
                header[head] = route[0][head]

            # Give a routenr

            if not header.has_key('nmbr'): header['nmbr'] = routenr

            # Check route names
            # if no name, give it a name

            if not header.has_key('ident') or not header.has_key('cmnt'):

                if header.has_key('ident'):
                    header['cmnt'] = header['ident']
                elif header.has_key('cmnt'):
                    header['ident'] = header['cmnt']
                else:
                    header['ident'] = header['cmnt'] = "Route " + str(routenr)

            headerInstance = self.datatypes[0](header)
            sendData.append((self.link.Pid_Rte_Hdr,headerInstance))

            for waypoint in route[1:]:
                waypointInstance = self.datatypes[1](waypoint)
                linkInstance = self.datatypes[2]()
                sendData.append((self.link.Pid_Rte_Wpt_Data,waypointInstance))
                sendData.append((self.link.Pid_Rte_Link_Data,linkInstance))

        return MultiTransferProtocol.putData(self,callback,self.cmdproto.Cmnd_Transfer_Rte,sendData)

class A300(SingleTransferProtocol):
    "Track Log Transfer Protocol"

    def getData(self, callback = None):
        return SingleTransferProtocol.getData(self, callback,
                                              self.cmdproto.Cmnd_Transfer_Trk,
                                              self.link.Pid_Trk_Data)

    def putData(self,data,callback):
        sendData = []

        for waypoint in data:
            waypointInstance = self.datatypes[0](waypoint)
            sendData.append((self.link.Pid_Trk_Data,waypointInstance))

        return SingleTransferProtocol.putData(self,callback,self.cmdproto.Cmnd_Transfer_Trk,sendData)


class A301(MultiTransferProtocol):
    "Track Log Transfer Protocol"

    def getData(self, callback = None):
        return MultiTransferProtocol.getData(self, callback,
                                             self.cmdproto.Cmnd_Transfer_Trk,
                                             self.link.Pid_Trk_Hdr,
                                             self.link.Pid_Trk_Data)
    def putData (self,data,callback):
        sendData = []
        header = {}
        tracknr = 0

        for track in data:
            tracknr += 1

            # Copy the header fields

            header = {}

            for head in track[0].keys():
                header[head] = track[0][head]

            # Check track names
            # if no name, give it a name

            if not header.has_key('ident'):
                header['ident'] = "TRACK" + str(tracknr)

            headerInstance = self.datatypes[0](header)
            sendData.append((self.link.Pid_Trk_Hdr,headerInstance))

            firstSegment = True

            for waypoint in track[1:]:
                trackPointInstance = self.datatypes[1](waypoint)

                # First point in a track is always a new track segment

                if firstSegment:
                    trackPointInstance.dataDict['new_trk'] = True
                    firstSegment = False

                sendData.append((self.link.Pid_Trk_Data,trackPointInstance))

        return MultiTransferProtocol.putData(self,callback,self.cmdproto.Cmnd_Transfer_Trk,sendData)

class A302(A301):
    "Track Log Transfer Protocol"
    pass

class A400(SingleTransferProtocol):
    "Proximity Waypoint Transfer Protocol"

    def getData(self, callback = None):
        return SingleTransferProtocol.getData(self, callback,
                                              self.cmdproto.Cmnd_Transfer_Prx,
                                              self.link.Pid_Prx_Wpt_Data)

    def putData(self,data,callback):
        sendData = []

        for waypoint in data:
            waypointInstance = self.datatypes[0](waypoint)
            sendData.append((self.link.Pid_Prx_Wpt_Data,waypointInstance))

        return SingleTransferProtocol.putData(self,callback,self.cmdproto.Cmnd_Transfer_Prx,sendData)


class A500(SingleTransferProtocol):
    "Almanac Transfer Protocol"

    def getData(self, callback):
        return SingleTransferProtocol.getData(self, callback,
                                              self.cmdproto.Cmnd_Transfer_Alm,
                                              self.link.Pid_Almanac_Data)

class A600(TransferProtocol):
    "Waypoint Date & Time Initialization Protocol"

    def getData(self,callback):
        self.link.sendPacket(self.link.Pid_Command_Data,
                             self.cmdproto.Cmnd_Transfer_Time)
        data = self.link.expectPacket(self.link.Pid_Date_Time_Data)
        p = self.datatypes[0]() # p =D600()
        p.unpack(data)

        if callback:

            try:
                callback(p,1,1,self.link.Pid_Command_Data)
            except:
                raise

        return p

class A601(TransferProtocol):
    "Used by GPSmap 60cs, no specifications as of 2004-09-26"

    pass

class A650(SingleTransferProtocol):
    "FlightBook Transfer protocol"

    def getData(self,callback):
        return SingleTransferProtocol.getData(self, callback,
                                              self.cmdproto.Cmnd_FlightBook_Transfer,
                                              self.link.Pid_FlightBook_Record)

class A700(TransferProtocol):
    "Position Initialisation Protocol"
    pass

class A800(TransferProtocol):
    "PVT Data Protocol"

    # Live Position, Velocity and Time, similar to that provided by NMEA

    def dataOn(self):
        self.link.sendPacket(self.link.Pid_Command_Data,
                             self.cmdproto.Cmnd_Start_Pvt_Data)

    def dataOff(self):
        self.link.sendPacket(self.link.Pid_Command_Data,
                             self.cmdproto.Cmnd_Stop_Pvt_Data)

<<<<<<< HEAD
class A906(MultiTransferProtocol):
    "Lap Transfer protocol"

    def getData(self,callback):
        return MultiTransferProtocol.getData(self, callback,
                                             self.cmdproto.Cmnd_Transfer_Laps,
                                             self.link.Pid_Lap)

class A1000(MultiTransferProtocol):
    "Run Transfer Protocol"

    def getData(self, callback):
        return MultiTransferProtocol.getData(self, callback,
                                             self.cmdproto.Cmnd_Transfer_Runs,
                                             self.link.Pid_Run)
=======
    def getData(self,callback):

        #data = self.link.expectPacket(self.link.Pid_Pvt_Data)
        # Otherwise Link Error: Expected msg type 51, got 114,
        # What type is 114 ?

        tp, data = self.link.readPacket()

        p = self.datatypes[0]()
        p.unpack(data)

        if callback:

            try:
                callback(p,1,1,tp)
            except:
                raise

        return p

class A801:
    "Used by ?, no documentation as of 2001-05-30"
    pass

class A802:
    "Used by ?, no documentation as of 2001-05-30"
    pass

class A900:
    "Used by GPS III+, no documentation as of 2000-09-18"
    pass

class A902:
    "Used by etrex, no documentation as of 2001-05-30"
    pass

class A903:
    "Used by etrex, no documentation as of 2001-05-30"
    pass

class A904:
    "no documentation as of 2004-02-24"
    pass

class A906(SingleTransferProtocol):
    "Lap Transfer protocol"

    def getData(self,callback):
        return SingleTransferProtocol.getData(self, callback,
                                              self.cmdproto.Cmnd_Transfer_Laps,
                                              self.link.Pid_Lap)
>>>>>>> 1d3c5190

class A907(TransferProtocol):
    "Used by GPSmap 60cs, no documentation as of 2004-09-26"
    pass

# Most of the following subclasses have a fmt member which is a format
# string as understood by the struct module, detailing how the class
# is transmitted on the wire, and a 'parts' member, listing the
# atrributes that are serialized.

class DataPoint:
    parts = ()
    fmt = ""

    # Generic serialization stuff. If this looks complex, try it in
    # any other language!
    def pack(self):
        arg = (self.fmt,)
        for i in self.parts:
            try:
                # I imagine this is faster, but it only works
                # if attribute 'i' has been assigned to. Otherwise
                # it's only in the class, not in the instance.
                v = self.__dict__[i]
            except KeyError:
                v = eval('self.'+i)
            arg = arg + (v,)
        return apply(struct.pack, arg)

    def unpack(self, bytes):
        # print struct.calcsize(self.fmt), self.fmt
        # print len(bytes), repr(bytes)
        try:
            bits = struct.unpack(self.fmt, bytes)
            for i in range(len(self.parts)):
                self.__dict__[self.parts[i]] = bits[i]
        except Exception, e:
            print e
            print "Format: <" + self.fmt   + ">"
            print "Parts:  <" + ", ".join(self.parts) + ">"
            #print "Parts:  <" + string.join(self.parts, ", ") + ">"
            print "Input:  <" + "><".join(bytes) + ">"
            #print "Input:  <" + string.join(bytes, "><") + ">"
            raise
            #raise Exception, e

# Waypoints  ---------------------------------------------------

# Different products store different info in their waypoints
# Internally, waypoints store latitude and longitude in 'semicircle'
# coordinates. Here's the conversion:

def degrees(semi):
    return semi * 180.0 / (1L<<31)

def semi(deg):
    return long(deg * ((1L<<31) / 180))

def radian(semi):
    return semi * math.pi / (1L<<31)


# Distance between two waypoints (in metres)
# Haversine Formula (from R.W. Sinnott, "Virtues of the Haversine",
# Sky and Telescope, vol. 68, no. 2, 1984, p. 159):

def distance(wp1, wp2):
    R = 6367000
    rlat1 = radian(wp1.slat)
    rlon1 = radian(wp1.slon)
    rlat2 = radian(wp2.slat)
    rlon2 = radian(wp2.slon)
    dlon = rlon2 - rlon1
    dlat = rlat2 - rlat1
    a =  math.pow(math.sin(dlat/2),2) + math.cos(rlat1)*math.cos(rlat2)*math.pow(math.sin(dlon/2),2)
    c = 2*math.atan2(math.sqrt(a), math.sqrt(1-a))
    return R*c

class Waypoint(DataPoint):
    parts = ("ident", "slat", "slon", "unused", "cmnt")
    fmt = "< 6s l l L 40s"

    def __init__(self, ident="", slat=0L, slon=0L, cmnt=""):
        self.ident = ident         # text identidier (upper case)
        self.slat = slat           # lat & long in semicircle terms
        self.slon = slon
        self.cmnt = cmnt           # comment (must be upper case)
        self.unused = 0L

    def __repr__(self):
        return "<Waypoint %s (%3.5f, %3.5f) (at %i)>" % (self.ident,
                                                         degrees(self.slat),
                                                         degrees(self.slon),
                                                         id(self))

    def __str__(self):
        return "%s (%3.5f, %3.5f)" % (self.ident,
                                      degrees(self.slat),
                                      degrees(self.slon))

    def getDict(self):
        self.data = {'name': self.ident,
                  'comment': self.cmnt,
                  'latitude': self.slat,
                  'longitude': self.slon
                  }
        return self.data


class D100(Waypoint):
    pass

class D101(Waypoint):
    parts = Waypoint.parts + ("dst", "smbl")
    fmt = "< 6s l l L 40s f b"
    dst = 0.0                  # proximity distance (m)
    smbl = 0                   # symbol_type id (0-255)

    def __init__(self, ident="", slat=0L, slon=0L, cmnt="", dst=0L, smbl=0L):
        self.ident = ident         # text identidier (upper case)
        self.slat = slat           # lat & long in semicircle terms
        self.slon = slon
        self.cmnt = cmnt           # comment (must be upper case)
        self.unused = 0L
        self.dst = dst
        self.smbl = smbl
        self.data = {}

    def __repr__(self):
        return "<Waypoint %s (%3.5f, %3.5f) (at %i)>" % (self.ident,
                                                         degrees(self.slat),
                                                         degrees(self.slon),
                                                         id(self))

    def __str__(self):
        return "%s (%3.5f, %3.5f)" % (self.ident,
                                      degrees(self.slat),
                                      degrees(self.slon))

    def getDict(self):
        self.data = {'name': self.ident,
                     'comment': self.cmnt.strip(),
                     'latitude': self.slat,
                     'longitude': self.slon,
                     'distance': self.dst,
                     'symbol': self.smbl,
                     }
        return self.data

class D102(Waypoint):
    parts = Waypoint.parts + ("dst", "smbl")
    fmt = "< 6s l l L 40s f h"
    dst = 0.0                  # proximity distance (m)
    smbl = 0                   # symbol_type id

    def __init__(self, ident="", slat=0L, slon=0L, cmnt="", dst=0L, smbl=0L):
        self.ident = ident         # text identidier (upper case)
        self.slat = slat           # lat & long in semicircle terms
        self.slon = slon
        self.cmnt = cmnt           # comment (must be upper case)
        self.unused = 0L
        self.dst = dst
        self.smbl = smbl
        self.data = {}

    def __repr__(self):
        return "<Waypoint %s (%3.5f, %3.5f) (at %i)>" % (self.ident,
                                                         degrees(self.slat),
                                                         degrees(self.slon),
                                                         id(self))

    def __str__(self):
        return "%s (%3.5f, %3.5f)" % (self.ident,
                                      degrees(self.slat),
                                      degrees(self.slon))

    def getDict(self):
        self.data = {'name': self.ident,
                     'comment': self.cmnt.strip(),
                     'latitude': self.slat,
                     'longitude': self.slon,
                     'distance': self.dst,
                     'symbol': self.smbl
                     }
        return self.data

class D103(Waypoint):
    parts = Waypoint.parts + ("smbl","dspl")
    fmt = "<6s l l L 40s b b"
    smbl = 0                   # D103 symbol id
    dspl = 0                   # D103 display option

    def __init__(self, ident="", slat=0L, slon=0L, cmnt="", dspl=0L, smbl=0L):
        self.ident = ident         # text identidier (upper case)
        self.slat = slat           # lat & long in semicircle terms
        self.slon = slon
        self.cmnt = cmnt           # comment (must be upper case)
        self.unused = 0L
        self.dspl = dspl
        self.smbl = smbl
        self.data = {}

    def __repr__(self):
        return "<Waypoint %s (%3.5f, %3.5f) (at %i)>" % (self.ident,
                                                         degrees(self.slat),
                                                         degrees(self.slon),
                                                         id(self))

    def __str__(self):
        return "%s (%3.5f, %3.5f)" % (self.ident,
                                      degrees(self.slat),
                                      degrees(self.slon))

    def getDict(self):
        self.data = {'name': self.ident,
                     'comment': self.cmnt.strip(),
                     'latitude': self.slat,
                     'longitude': self.slon,
                     'display': self.dspl,
                     'symbol': self.smbl
                     }
        return self.data

class D104(Waypoint):
    parts = Waypoint.parts + ("dst", "smbl", "dspl")
    fmt = "<6s l l L 40s f h b"
    dst = 0.0                  # proximity distance (m)
    smbl = 0                   # symbol_type id
    dspl = 0                   # D104 display option

    def __init__(self, ident="", slat=0L, slon=0L, cmnt="",
                 dst=0L, smbl=0L, dspl=0L):
        self.ident = ident         # text identidier (upper case)
        self.slat = slat           # lat & long in semicircle terms
        self.slon = slon
        self.cmnt = cmnt           # comment (must be upper case)
        self.unused = 0L
        self.dst = dst             # proximity distance (m)
        self.smbl = smbl           # symbol_type id
        self.dspl = dspl           # D104 display option

    def __repr__(self):
        return "<Waypoint %s (%3.5f, %3.5f) (at %i)>" % (self.ident,
                                                         degrees(self.slat),
                                                         degrees(self.slon),
                                                         id(self))

    def __str__(self):
        return "%s (%3.5f, %3.5f)" % (self.ident,
                                      degrees(self.slat),
                                      degrees(self.slon))

    def getDict(self):
        self.data = {'name': self.ident,
                     'comment': self.cmnt.strip(),
                     'latitude': self.slat,
                     'longitude': self.slon,
                     'distance': self.dst,
                     'symbol': self.smbl,
                     'display': self.dspl
                     }
        return self.data

class D105(Waypoint):
    parts = ("slat", "slon", "smbl", "ident")
    fmt = "<l l h s"
    smbl = 0

    def __init__(self, ident="", slat=0L, slon=0L, smbl=0L):
        self.ident = ident         # text identidier (upper case)
        self.slat = slat           # lat & long in semicircle terms
        self.slon = slon
        self.unused = 0L
        self.smbl = smbl

    def __repr__(self):
        return "<Waypoint %s (%3.5f, %3.5f) (at %i)>" % (self.ident,
                                                         degrees(self.slat),
                                                         degrees(self.slon),
                                                         id(self))

    def __str__(self):
        return "%s (%3.5f, %3.5f)" % (self.ident,
                                      degrees(self.slat),
                                      degrees(self.slon))

    def getDict(self):
        self.data = {'name': self.ident,
                     'latitude': self.slat,
                     'longitude': self.slon,
                     'symbol': self.smbl
                     }
        return self.data

class D106(Waypoint):
    parts = ("wpt_class", "subclass", "slat", "slon", "smbl", "ident", "lnk_ident")
    fmt = "<b 13s l l h s s"
    wpt_class = 0
    subclass = ""
    smbl = 0
    lnk_ident = ""

    def __init__(self, ident="", slat=0L, slon=0L, subclass="",
                 wpt_class=0L, lnk_ident="", smbl=0L):
        self.ident = ident         # text identidier (upper case)
        self.slat = slat           # lat & long in semicircle terms
        self.slon = slon
        self.wpt_class = wpt_class
        self.unused = 0L
        self.subclass = subclass
        self.lnk_ident = lnk_ident
        self.smbl = smbl

    def __repr__(self):
        return "<Waypoint %s (%3.5f, %3.5f) (at %i)>" % (self.ident,
                                                         degrees(self.slat),
                                                         degrees(self.slon),
                                                         id(self))

    def __str__(self):
        return "%s (%3.5f, %3.5f)" % (self.ident,
                                      degrees(self.slat),
                                      degrees(self.slon))

    def getDict(self):
        self.data = {'name': self.ident,
                     'class': self.wpt_class,
                     'subclass': self.subclass,
                     'latitude': self.slat,
                     'longitude': self.slon,
                     'link': self.lnk_ident,
                     'symbol': self.smbl
                     }
        return self.data

class D107(Waypoint):
    parts = Waypoint.parts + ("smbl", "dspl", "dst", "color")
    fmt = "<6s l l L 40s b b f b"
    smbl = 0                   # D103 symbol id
    dspl = 0                   # D103 display option
    dst = 0.0
    color = 0

    def __init__(self, ident="", slat=0L, slon=0L, cmnt="",
                 dst=0L, smbl=0L, dspl=0L, color=0L):
        self.ident = ident         # text identidier (upper case)
        self.slat = slat           # lat & long in semicircle terms
        self.slon = slon
        self.cmnt = cmnt           # comment (must be upper case)
        self.unused = 0L
        self.dst = dst             # proximity distance (m)
        self.smbl = smbl           # symbol_type id
        self.dspl = dspl           # D107 display option
        self.color = color

    def __repr__(self):
        return "<Waypoint %s (%3.5f, %3.5f) (at %i)>" % (self.ident,
                                                         degrees(self.slat),
                                                         degrees(self.slon),
                                                         id(self))

    def __str__(self):
        return "%s (%3.5f, %3.5f)" % (self.ident,
                                      degrees(self.slat),
                                      degrees(self.slon))

    def getDict(self):
        self.data = {'name': self.ident,
                     'comment': self.cmnt.strip(),
                     'latitude': self.slat,
                     'longitude': self.slon,
                     'distance': self.dst,
                     'symbol': self.smbl,
                     'display': self.dspl,
                     'color': self.color
                     }
        return self.data

class D108(Waypoint):
    parts = ("wpt_class", "color", "dspl", "attr", "smbl",
             "subclass", "slat", "slon", "alt", "dpth", "dist",
             "state", "cc", "ident", "cmnt", "facility", "city",
             "addr", "cross_road")
    fmt = "<b b b b h 18s l l f f f 2s 2s s s s s s s"
    wpt_class = 0
    color = 0
    dspl = 0
    attr = 0x60
    smbl = 0
    subclass = ""
    alt = 1.0e25
    dpth = 1.0e25
    dist = 0.0
    state = ""
    cc = ""
    facility = ""
    city = ""
    addr = ""
    cross_road = ""

    def __init__(self, ident="", slat=0L, slon=0L, alt=1.0e25, dpth=1.0e25,
                 cmnt="", subclass="", wpt_class=0L, lnk_ident="", smbl=18L):
        self.ident = ident         # text identifier (upper case)
        self.slat = slat           # lat & long in semicircle terms
        self.slon = slon
        self.wpt_class = wpt_class
        self.unused = 0L
        self.subclass = subclass
        self.lnk_ident = lnk_ident
        self.smbl = smbl
        self.cmnt = cmnt

    def __repr__(self):
        return "<Waypoint %s (%3.5f, %3.5f) (at %i)>" % (self.ident,
                                                         degrees(self.slat),
                                                         degrees(self.slon),
                                                         id(self))

    def __str__(self):
        return "%s (%3.5f, %3.5f, %3f) '%s' class %d symbl %d" % (
           self.ident,
           degrees(self.slat), degrees(self.slon),
           self.alt, self.cmnt.strip(),
           self.wpt_class, self.smbl)

class D109(Waypoint):
    parts = ("dtyp", "wpt_class", "dspl_color", "attr", "smbl",
             "subclass", "slat", "slon", "alt", "dpth", "dist",
             "state", "cc", "ete", "ident", "cmnt", "facility", "city",
             "addr", "cross_road")
    fmt = "<b b b b h 18s l l f f f 2s 2s l s s s s s s"
    dtyp = 0x01
    wpt_class = 0
    dspl_color = 0
    attr = 0x70
    smbl = 0
    subclass = ""
    alt = 1.0e25
    dpth = 1.0e25
    dist = 0.0
    state = ""
    cc = ""
    ete = -1   # Estimated time en route in seconds to next waypoint
    facility = ""
    city = ""
    addr = ""
    cross_road = ""

    def __init__(self, ident="", slat=0L, slon=0L, alt=1.0e25, dpth=1.0e25,
                 cmnt="", subclass="", wpt_class=0L, lnk_ident="", smbl=18L):
        self.ident = ident
        self.slat = slat
        self.slon = slon
        self.wpt_class = wpt_class
        self.unused = 0L
        self.subclass = subclass
        self.lnk_ident = lnk_ident
        self.smbl = smbl
        self.cmnt = cmnt

    def __repr__(self):
        return "<Waypoint %s (%3.5f, %3.5f) (at %i)>" % (self.ident,
                                                         degrees(self.slat),
                                                         degrees(self.slon),
                                                         id(self))

    def __str__(self):
        return "%s (%3.5f, %3.5f, %3f) '%s' class %d symbl %d" % (
           self.ident,
           degrees(self.slat), degrees(self.slon),
           self.alt, self.cmnt.strip(),
           self.wpt_class, self.smbl)

class D110(Waypoint):
    parts = ("dtyp", "wpt_class", "dspl_color", "attr", "smbl",
             "subclass", "slat", "slon", "alt", "dpth", "dist",
             "state", "cc", "ete", "temp", "time", "wpt_cat",
             "ident", "cmnt", "facility", "city", "addr", "cross_road")
    fmt = "<b b b b h 18s l l f f f 2s 2s l f l i s s s s s s"

class D120(DataPoint):
    parts = ("name",)
    fmt = "<17s"

class D150(Waypoint):
    parts = ("ident", "cc", "clss", "lat", "lon", "alt", "city", "state", "name", "cmnt")
    fmt = "<6s 2s b l l i 24s 2s 30s 40s"
    cc = "  "
    clss = 0
    alt = 0
    city = ""
    state = ""
    name = ""

class D151(Waypoint):
    parts = Waypoint.parts + ("dst", "name", "city", "state",
                              "alt", "cc", "unused2", "wpt_class")
    fmt = "< 6s l l L 40s f 30s 24s 2s i 2s c b"
    dst = 0.0
    name = ""
    city = ""
    state = ""
    alt = 0
    cc = ""
    unused2 = ""
    wpt_cass = 0

class D152(Waypoint):
    parts = Waypoint.parts + ("dst", "name", "city", "state",
                              "alt", "cc", "unused2", "wpt_class")
    fmt = "< 6s l l L 40s f 30s 24s 2s i 2s c b"
    dst = 0.0
    name = ""
    city = ""
    state = ""
    alt = 0
    cc = ""
    unused2 = ""
    wpt_cass = 0

class D154(Waypoint):
    parts = Waypoint.parts + ("dst", "name", "city", "state", "alt",
                              "cc", "unused2", "wpt_class", "smbl")
    fmt = "< 6s l l L 40s f 30s 24s 2s i 2s c b i"
    dst = 0.0
    name = ""
    city = ""
    state = ""
    alt = 0
    cc = ""
    unused2 = ""
    wpt_cass = 0
    smbl = 0

class D155(Waypoint):
    parts = Waypoint.parts + ("dst", "name", "city", "state", "alt",
                              "cc", "unused2", "wpt_class", "smbl", "dspl")
    fmt = "< 6s l l L 40s f 30s 24s 2s i 2s c b i b"
    dst = 0.0
    name = ""
    city = ""
    state = ""
    alt = 0
    cc = ""
    unused2 = ""
    wpt_cass = 0
    smbl = 0
    dspl = 0

# Route headers  ---------------------------------------------

class RouteHdr(DataPoint):

    def __repr__(self):
        return "<RouteHdr (at %s)>" % id(self)

class D200(RouteHdr):
    parts = ("route_num",)
    fmt = "<b"

class D201(RouteHdr):
    parts = ("route_num", "cmnt")
    fmt = "<b 20s"
    cmnt = ""

class D202(RouteHdr):
    parts = ("ident",)
    fmt="<s"

class D210(DataPoint):
    parts = ("class", "subclass", "ident")
    fmt = "<i 18s s"

# Route links  -----------------------------------------------

class RouteLink(DataPoint):

    def __repr__(self):
        return "<RouteLink (at %s)" % id(self)

class D210(RouteLink):
    parts = ("clazz", "subclass", "ident")
    fmt = "<h 18s s"

# Track points  ----------------------------------------------

class TrackPoint(DataPoint):
    slat = 0L
    slon = 0L
    time = 0L # secs since midnight 31/12/89?

    def __repr__(self):
        return "<Trackpoint (%3.5f, %3.5f) %s (at %i)>" %\
               (degrees(self.slat), degrees(self.slon),
                time.asctime(time.gmtime(TimeEpoch+self.time)), id(self))

class D300(TrackPoint):
    parts = ("slat", "slon", "time", "newtrk")
    fmt = "<l l L B"
    newtrk = 0

class D301(TrackPoint):
    parts = ("slat", "slon", "time", "alt", "depth", "new_trk")
    fmt = "<l l L f f b"
    alt = 0.0
    depth = 0.0
    new_trk = 0

class D302(TrackPoint):
    parts = ("slat", "slon", "time", "alt", "depth", "temp", "new_trk")
    fmt = "<l l L f f f b"

class D304(TrackPoint):
    parts = (
        "slat", "slon", "time", "alt", "distance", "heart_rate", "cadence",
        "sensor")
    fmt = "<l l L f f B B B"
    alt = 0.0
    distance = 0.0
    heart_rate = 0
    cadence = 0
    sensor = False

# Track headers ----------------------------------------------

class TrackHdr(DataPoint):
    trk_ident = ""

    def __repr__(self):
        return "<TrackHdr %s (at %i)>" % (self.trk_ident,
                                          id(self))

class D310(TrackHdr):
    parts = ("dspl", "color", "trk_ident")
    fmt = "<b b s"
    dspl = 0
    color = 0

class D311(TrackHdr):
    parts = ("index",)
    fmt = "<H"

class D312(TrackHdr):
    parts = ("dspl", "color", "trk_ident")
    fmt = "<b b s"

# Proximity waypoints  ---------------------------------------

class ProxPoint(DataPoint):
    dst = 0.0

class D400(ProxPoint, D100):
    parts = D100.parts + ("dst",)
    fmt = D100.fmt + " f"

class D403(ProxPoint, D103):
    parts = D103.parts + ("dst",)
    fmt = D103.fmt + " f"

class D450(ProxPoint, D150):
    parts = ("idx",) + D150.parts + ("dst",)
    fmt = "<i " + D150.fmt[1:] + " f"
    idx = 0


# Almanacs ---------------------------------------------------

class Almanac(DataPoint):
    pass

class D500(Almanac):
    parts = ("weeknum", "toa", "af0", "af1", "e",
             "sqrta", "m0", "w", "omg0", "odot", "i")
    fmt = "<i f f f f f f f f f f"

class D501(Almanac):
    parts = ("weeknum", "toa", "af0", "af1", "e",
             "sqrta", "m0", "w", "omg0", "odot", "i", "hlth")
    fmt = "<i f f f f f f f f f f b"

class D550(Almanac):
    parts = ("svid", "weeknum", "toa", "af0", "af1", "e",
             "sqrta", "m0", "w", "omg0", "odot", "i")
    fmt = "<c i f f f f f f f f f f"

class D551(Almanac):
    parts = ("svid", "weeknum", "toa", "af0", "af1", "e",
             "sqrta", "m0", "w", "omg0", "odot", "i", "hlth")
    fmt = "<c i f f f f f f f f f f b"

# Date & Time  ---------------------------------------------------

class TimePoint(DataPoint):
    # Not sure what the last four bytes are. Not in docs.
    # hmm... eTrex just sends 8 bytes, no trailing 4 bytes
    parts = ("month", "day", "year", "hour", "min", "sec") #,"unknown")
    fmt = "<b b H h b b" #L"
    month = 0         # month (1-12)
    day = 0           # day (1-32)
    year = 0          # year
    hour = 0          # hour (0-23)
    min = 0           # min (0-59)
    sec = 0           # sec (0-59)

    def __str__(self):
        return "%d-%.2d-%.2d %.2d:%.2d:%.2d UTC" % (
           self.year, self.month, self.day,
           self.hour, self.min, self.sec)

class D600(TimePoint):
    pass

class D601(TimePoint):
    "used by GPSmap 60cs, no documentation as of 2004-09-26"
    pass

class D650(DataPoint):
    parts = ("takeoff_time", "landing_time", "takeoff_slat", "takeoff_slon",
             "landing_slat", "landing_slon", "night_time", "num_landings",
             "max_speed", "max_alt", "distance", "cross_country_flag",
             "departure_name", "departure_ident", "arrival_name",
             "arrival_ident", "ac_id")
    fmt = "<L L l l l l L L f f f B s s s s s"

# Position   ---------------------------------------------------

class D700(DataPoint):
    parts = ("rlat", "rlon")
    fmt = "<d d"
    rlat = 0.0  # radians
    rlon = 0.0  # radians

# Pvt ---------------------------------------------------------

# Live position info

class D800(DataPoint):
    parts = ("alt", "epe", "eph", "epv", "fix", "tow", "rlat", "rlon",
             "east", "north", "up", "msl_height", "leap_secs", "wn_days")
    fmt = "<f f f f h d d d f f f f h l"

    def __str__(self):
        return "tow: %g rlat: %g rlon: %g east: %g north %g" \
        % (self.tow, self.rlat, self.rlon, self.east, self.north)

class D906(DataPoint):
    parts = ("start_time", "total_time", "total_distance", "begin_slat",
             "begin_slon", "end_slat", "end_slon", "calories",
             "track_index", "unused")
    fmt = "<l l f l l l l i b b"

class D907(DataPoint):
    "used by GPSmap 60cs, no documentation as of 2004-09-26"
    pass

class D908(DataPoint):
    "used by GPSmap 60cs, no documentation as of 2004-09-26"
    pass

class D909(DataPoint):
    "used by GPSmap 60cs, no documentation as of 2004-09-26"
    pass

class D910(DataPoint):
    "used by GPSmap 60cs, no documentation as of 2004-09-26"
    pass

class D1011(DataPoint):
    """A lap point."""

    parts = ("index", "unused", "start_time", "total_time", "total_dist",
             "max_speed", "begin_lat", "begin_lon", "end_lat", "end_lon",
             "calories", "avg_heart_rate", "max_heart_rate",
             "intensity", "avg_cadence", "trigger_method")
    fmt = "<H H L L f f l l l l H B B B B B"

    def __repr__(self):
        return "<Lap %i (%3.5f, %3.5f) %s (duration %i seconds)>" % (
            self.index, degrees(self.begin_lat), degrees(self.begin_lon),
            time.asctime(time.gmtime(TimeEpoch+self.start_time)),
            int(self.total_time/100))

class D1009(DataPoint):
    """A run data point."""

    parts = ("track_index", "first_lap_index", "last_lap_index",
             "sport_type", "program_type",
             "multisport", "unused1", "unused2",
             "quick_workout_time", "quick_workout_distance")
    fmt = "<H H H B B B B H L f"

    def __repr__(self):
        return "<Run %i, lap %i to %i>" % (
            self.track_index, self.first_lap_index, self.last_lap_index)


# Garmin models ==============================================

# For reference, here are some of the product ID numbers used by
# different Garmin models. Notice that this is not a one-to-one
# mapping in either direction!

ModelIDs = (
   (52, "GNC 250"),
   (64, "GNC 250 XL"),
   (33, "GNC 300"),
   (98, "GNC 300 XL"),
   (77, "GPS 12"),
   (87, "GPS 12"),
   (96, "GPS 12"),
   (77, "GPS 12 XL"),
   (96, "GPS 12 XL"),
   (106, "GPS 12 XL Chinese"),
   (105, "GPS 12 XL Japanese"),
   (47, "GPS 120"),
   (55, "GPS 120 Chinese"),
   (74, "GPS 120 XL"),
   (61, "GPS 125 Sounder"),
   (95, "GPS 126"),
   (100, "GPS 126 Chinese"),
   (95, "GPS 128"),
   (100, "GPS 128 Chinese"),
   (20, "GPS 150"),
   (64, "GPS 150 XL"),
   (34, "GPS 155"),
   (98, "GPS 155 XL"),
   (34, "GPS 165"),
   (41, "GPS 38"),
   (56, "GPS 38 Chinese"),
   (62, "GPS 38 Japanese"),
   (31, "GPS 40"),
   (41, "GPS 40"),
   (56, "GPS 40 Chinese"),
   (62, "GPS 40 Japanese"),
   (31, "GPS 45"),
   (41, "GPS 45"),
   (56, "GPS 45 Chinese"),
   (41, "GPS 45 XL"),
   (96, "GPS 48"),
   (7,  "GPS 50"),
   (14, "GPS 55"),
   (15, "GPS 55 AVD"),
   (18, "GPS 65"),
   (13, "GPS 75"),
   (23, "GPS 75"),
   (42, "GPS 75"),
   (25, "GPS 85"),
   (39, "GPS 89"),
   (45, "GPS 90"),
   (112, "GPS 92"),
   (24, "GPS 95"),
   (35, "GPS 95"),
   (22, "GPS 95 AVD"),
   (36, "GPS 95 AVD"),
   (36, "GPS 95 XL"),
   (59, "GPS II"),
   (73, "GPS II Plus"),
   (97, "GPS II Plus"),
   (72, "GPS III"),
   (71, "GPS III Pilot"),
   (291, "GPSMAP 60cs"),
   (50, "GPSCOM 170"),
   (53, "GPSCOM 190"),
   (49, "GPSMAP 130"),
   (76, "GPSMAP 130 Chinese"),
   (49, "GPSMAP 135 Sounder"),
   (49, "GPSMAP 175"),
   (48, "GPSMAP 195"),
   (29, "GPSMAP 205"),
   (44, "GPSMAP 205"),
   (29, "GPSMAP 210"),
   (88, "GPSMAP 215"),
   (29, "GPSMAP 220"),
   (88, "GPSMAP 225"),
   (49, "GPSMAP 230"),
   (76, "GPSMAP 230 Chinese"),
   (49, "GPSMAP 235 Sounder")
)

# Make sure you've got a really wide window to view this one!
# This describes the protocol capabilities of products that do not
# support the Protocol Capabilities Protocol (most of them).  Some
# models differ in capabilities depending on the software version
# installed. So for each ID there is a tuple of entries. Each entry
# begins with either None, if it applies to all versions with that ID,
# or (minv, maxv), meaning that it applies if the software version
# >= minv and < maxv.

# All models implement A000, A600 and A700

MaxVer = 999.99

ModelProtocols = {
#                        Use a wide window for best viewing!
#
# ID    minver maxver    Link     Cmnd   Wpt,            Rte,                    Trk,             Prx,           Alm
7:   ( (None,            "L001", "A010", "A100", "D100", "A200", "D200", "D100", None,           None,           "A500", "D500" ), ),
13:  ( (None,            "L001", "A010", "A100", "D100", "A200", "D200", "D100", "A300", "D300", "A400", "D400", "A500", "D500" ), ),
14:  ( (None,            "L001", "A010", "A100", "D100", "A200", "D200", "D100", None,           "A400", "D400", "A500", "D500" ), ),
15:  ( (None,            "L001", "A010", "A100", "D151", "A200", "D200", "D151", None,           "A400", "D151", "A500", "D500" ), ),
18:  ( (None,            "L001", "A010", "A100", "D100", "A200", "D200", "D100", "A300", "D300", "A400", "D400", "A500", "D500" ), ),
20:  ( (None,            "L002", "A011", "A100", "D150", "A200", "D201", "D150", None,           "A400", "D450", "A500", "D550" ), ),
22:  ( (None,            "L001", "A010", "A100", "D152", "A200", "D200", "D152", "A300", "D300", "A400", "D152", "A500", "D500" ), ),
23:  ( (None,            "L001", "A010", "A100", "D100", "A200", "D200", "D100", "A300", "D300", "A400", "D400", "A500", "D500" ), ),
24:  ( (None,            "L001", "A010", "A100", "D100", "A200", "D200", "D100", "A300", "D300", "A400", "D400", "A500", "D500" ), ),
25:  ( (None,            "L001", "A010", "A100", "D100", "A200", "D200", "D100", "A300", "D300", "A400", "D400", "A500", "D500" ), ),
29:  ( ((0.00, 4.00),    "L001", "A010", "A100", "D101", "A200", "D201", "D101", "A300", "D300", "A400", "D101", "A500", "D500" ),
       ((4.00, MaxVer),  "L001", "A010", "A100", "D102", "A200", "D201", "D102", "A300", "D300", "A400", "D102", "A500", "D500" ), ),
31:  ( (None,            "L001", "A010", "A100", "D100", "A200", "D201", "D100", "A300", "D300", None    ,       "A500", "D500" ), ),
33:  ( (None,            "L002", "A011", "A100", "D150", "A200", "D201", "D150", None,           "A400", "D450", "A500", "D550" ), ),
34:  ( (None,            "L002", "A011", "A100", "D150", "A200", "D201", "D150", None,           "A400", "D450", "A500", "D550" ), ),
35:  ( (None,            "L001", "A010", "A100", "D100", "A200", "D200", "D100", "A300", "D300", "A400", "D400", "A500", "D500" ), ),
36:  ( ((0.00, 3.00),    "L001", "A010", "A100", "D152", "A200", "D200", "D152", "A300", "D300", "A400", "D152", "A500", "D500" ),
       ((3.00, MaxVer),  "L001", "A010", "A100", "D152", "A200", "D200", "D152", "A300", "D300", None,           "A500", "D500" ), ),
39:  ( (None,            "L001", "A010", "A100", "D151", "A200", "D201", "D151", "A300", "D300", None,           "A500", "D500" ), ),
41:  ( (None,            "L001", "A010", "A100", "D100", "A200", "D201", "D100", "A300", "D300", None,           "A500", "D500" ), ),
42:  ( (None,            "L001", "A010", "A100", "D100", "A200", "D200", "D100", "A300", "D300", "A400", "D400", "A500", "D500" ), ),
44:  ( (None,            "L001", "A010", "A100", "D101", "A200", "D201", "D101", "A300", "D300", "A400", "D101", "A500", "D500" ), ),
45:  ( (None,            "L001", "A010", "A100", "D152", "A200", "D201", "D152", "A300", "D300", None,           "A500", "D500" ), ),
47:  ( (None,            "L001", "A010", "A100", "D100", "A200", "D201", "D100", "A300", "D300", None,           "A500", "D500" ), ),
48:  ( (None,            "L001", "A010", "A100", "D154", "A200", "D201", "D154", "A300", "D300", None,           "A500", "D501" ), ),
49:  ( (None,            "L001", "A010", "A100", "D102", "A200", "D201", "D102", "A300", "D300", "A400", "D102", "A500", "D501" ), ),
50:  ( (None,            "L001", "A010", "A100", "D152", "A200", "D201", "D152", "A300", "D300", None,           "A500", "D501" ), ),
52:  ( (None,            "L002", "A011", "A100", "D150", "A200", "D201", "D150", None,           "A400", "D450", "A500", "D550" ), ),
53:  ( (None,            "L001", "A010", "A100", "D152", "A200", "D201", "D152", "A300", "D300", None,           "A500", "D501" ), ),
55:  ( (None,            "L001", "A010", "A100", "D100", "A200", "D201", "D100", "A300", "D300", None,           "A500", "D500" ), ),
56:  ( (None,            "L001", "A010", "A100", "D100", "A200", "D201", "D100", "A300", "D300", None,           "A500", "D500" ), ),
59:  ( (None,            "L001", "A010", "A100", "D100", "A200", "D201", "D100", "A300", "D300", None,           "A500", "D500" ), ),
61:  ( (None,            "L001", "A010", "A100", "D100", "A200", "D201", "D100", "A300", "D300", None,           "A500", "D500" ), ),
62:  ( (None,            "L001", "A010", "A100", "D100", "A200", "D201", "D100", "A300", "D300", None,           "A500", "D500" ), ),
64:  ( (None,            "L002", "A011", "A100", "D150", "A200", "D201", "D150", None,           "A400", "D450", "A500", "D551" ), ),
71:  ( (None,            "L001", "A010", "A100", "D155", "A200", "D201", "D155", "A300", "D300", None,           "A500", "D501" ), ),
72:  ( (None,            "L001", "A010", "A100", "D104", "A200", "D201", "D104", "A300", "D300", None,           "A500", "D501" ), ),
73:  ( (None,            "L001", "A010", "A100", "D103", "A200", "D201", "D103", "A300", "D300", None,           "A500", "D501" ), ),
74:  ( (None,            "L001", "A010", "A100", "D100", "A200", "D201", "D100", "A300", "D300", None,           "A500", "D500" ), ),
76:  ( (None,            "L001", "A010", "A100", "D102", "A200", "D201", "D102", "A300", "D300", "A400", "D102", "A500", "D501" ), ),
77:  ( ((0.00, 3.01),    "L001", "A010", "A100", "D100", "A200", "D201", "D100", "A300", "D300", "A400", "D400", "A500", "D501" ),
       ((3.01, 3.50),    "L001", "A010", "A100", "D103", "A200", "D201", "D103", "A300", "D300", "A400", "D403", "A500", "D501" ),
       ((3.50, 3.61),    "L001", "A010", "A100", "D103", "A200", "D201", "D103", "A300", "D300", None,           "A500", "D501" ),
       ((3.61, MaxVer),  "L001", "A010", "A100", "D103", "A200", "D201", "D103", "A300", "D300", "A400", "D403", "A500", "D501" ), ),
87:  ( (None,            "L001", "A010", "A100", "D103", "A200", "D201", "D103", "A300", "D300", "A400", "D403", "A500", "D501" ), ),
88:  ( (None,            "L001", "A010", "A100", "D102", "A200", "D201", "D102", "A300", "D300", "A400", "D102", "A500", "D501" ), ),
95:  ( (None,            "L001", "A010", "A100", "D103", "A200", "D201", "D103", "A300", "D300", "A400", "D403", "A500", "D501" ), ),
96:  ( (None,            "L001", "A010", "A100", "D103", "A200", "D201", "D103", "A300", "D300", "A400", "D403", "A500", "D501" ), ),
97:  ( (None,            "L001", "A010", "A100", "D103", "A200", "D201", "D103", "A300", "D300", None,           "A500", "D501" ), ),
98:  ( (None,            "L002", "A011", "A100", "D150", "A200", "D201", "D150", None,           "A400", "D450", "A500", "D551" ), ),
100: ( (None,            "L001", "A010", "A100", "D103", "A200", "D201", "D103", "A300", "D300", "A400", "D403", "A500", "D501" ), ),
105: ( (None,            "L001", "A010", "A100", "D103", "A200", "D201", "D103", "A300", "D300", "A400", "D403", "A500", "D501" ), ),
106: ( (None,            "L001", "A010", "A100", "D103", "A200", "D201", "D103", "A300", "D300", "A400", "D403", "A500", "D501" ), ),
112: ( (None,            "L001", "A010", "A100", "D152", "A200", "D201", "D152", "A300", "D300", None,           "A500", "D501" ), )
}

''' Old table, making strings of it
ModelProtocols = {
#                        Use a wide window for best viewing!
#
# ID    minver maxver    Link  Cmnd   Wpt,          Rte,                Trk,          Prx,          Alm
7:   ( (None,            L001, A010, (A100, D100), (A200, D200, D100), None,         None,         (A500, D500) ), ),
13:  ( (None,            L001, A010, (A100, D100), (A200, D200, D100), (A300, D300), (A400, D400), (A500, D500) ), ),
14:  ( (None,            L001, A010, (A100, D100), (A200, D200, D100), None,         (A400, D400), (A500, D500) ), ),
15:  ( (None,            L001, A010, (A100, D151), (A200, D200, D151), None,         (A400, D151), (A500, D500) ), ),
18:  ( (None,            L001, A010, (A100, D100), (A200, D200, D100), (A300, D300), (A400, D400), (A500, D500) ), ),
20:  ( (None,            L002, A011, (A100, D150), (A200, D201, D150), None,         (A400, D450), (A500, D550) ), ),
22:  ( (None,            L001, A010, (A100, D152), (A200, D200, D152), (A300, D300), (A400, D152), (A500, D500) ), ),
23:  ( (None,            L001, A010, (A100, D100), (A200, D200, D100), (A300, D300), (A400, D400), (A500, D500) ), ),
24:  ( (None,            L001, A010, (A100, D100), (A200, D200, D100), (A300, D300), (A400, D400), (A500, D500) ), ),
25:  ( (None,            L001, A010, (A100, D100), (A200, D200, D100), (A300, D300), (A400, D400), (A500, D500) ), ),
29:  ( ((0.00, 4.00),    L001, A010, (A100, D101), (A200, D201, D101), (A300, D300), (A400, D101), (A500, D500) ),
       ((4.00, MaxVer),  L001, A010, (A100, D102), (A200, D201, D102), (A300, D300), (A400, D102), (A500, D500) ), ),
31:  ( (None,            L001, A010, (A100, D100), (A200, D201, D100), (A300, D300), None,         (A500, D500) ), ),
33:  ( (None,            L002, A011, (A100, D150), (A200, D201, D150), None,         (A400, D450), (A500, D550) ), ),
34:  ( (None,            L002, A011, (A100, D150), (A200, D201, D150), None,         (A400, D450), (A500, D550) ), ),
35:  ( (None,            L001, A010, (A100, D100), (A200, D200, D100), (A300, D300), (A400, D400), (A500, D500) ), ),
36:  ( ((0.00, 3.00),    L001, A010, (A100, D152), (A200, D200, D152), (A300, D300), (A400, D152), (A500, D500) ),
       ((3.00, MaxVer),  L001, A010, (A100, D152), (A200, D200, D152), (A300, D300), None,         (A500, D500) ), ),
39:  ( (None,            L001, A010, (A100, D151), (A200, D201, D151), (A300, D300), None,         (A500, D500) ), ),
41:  ( (None,            L001, A010, (A100, D100), (A200, D201, D100), (A300, D300), None,         (A500, D500) ), ),
42:  ( (None,            L001, A010, (A100, D100), (A200, D200, D100), (A300, D300), (A400, D400), (A500, D500) ), ),
44:  ( (None,            L001, A010, (A100, D101), (A200, D201, D101), (A300, D300), (A400, D101), (A500, D500) ), ),
45:  ( (None,            L001, A010, (A100, D152), (A200, D201, D152), (A300, D300), None,         (A500, D500) ), ),
47:  ( (None,            L001, A010, (A100, D100), (A200, D201, D100), (A300, D300), None,         (A500, D500) ), ),
48:  ( (None,            L001, A010, (A100, D154), (A200, D201, D154), (A300, D300), None,         (A500, D501) ), ),
49:  ( (None,            L001, A010, (A100, D102), (A200, D201, D102), (A300, D300), (A400, D102), (A500, D501) ), ),
50:  ( (None,            L001, A010, (A100, D152), (A200, D201, D152), (A300, D300), None,         (A500, D501) ), ),
52:  ( (None,            L002, A011, (A100, D150), (A200, D201, D150), None,         (A400, D450), (A500, D550) ), ),
53:  ( (None,            L001, A010, (A100, D152), (A200, D201, D152), (A300, D300), None,         (A500, D501) ), ),
55:  ( (None,            L001, A010, (A100, D100), (A200, D201, D100), (A300, D300), None,         (A500, D500) ), ),
56:  ( (None,            L001, A010, (A100, D100), (A200, D201, D100), (A300, D300), None,         (A500, D500) ), ),
59:  ( (None,            L001, A010, (A100, D100), (A200, D201, D100), (A300, D300), None,         (A500, D500) ), ),
61:  ( (None,            L001, A010, (A100, D100), (A200, D201, D100), (A300, D300), None,         (A500, D500) ), ),
62:  ( (None,            L001, A010, (A100, D100), (A200, D201, D100), (A300, D300), None,         (A500, D500) ), ),
64:  ( (None,            L002, A011, (A100, D150), (A200, D201, D150), None,         (A400, D450), (A500, D551) ), ),
71:  ( (None,            L001, A010, (A100, D155), (A200, D201, D155), (A300, D300), None,         (A500, D501) ), ),
72:  ( (None,            L001, A010, (A100, D104), (A200, D201, D104), (A300, D300), None,         (A500, D501) ), ),
73:  ( (None,            L001, A010, (A100, D103), (A200, D201, D103), (A300, D300), None,         (A500, D501) ), ),
74:  ( (None,            L001, A010, (A100, D100), (A200, D201, D100), (A300, D300), None,         (A500, D500) ), ),
76:  ( (None,            L001, A010, (A100, D102), (A200, D201, D102), (A300, D300), (A400, D102), (A500, D501) ), ),
77:  ( ((0.00, 3.01),    L001, A010, (A100, D100), (A200, D201, D100), (A300, D300), (A400, D400), (A500, D501) ),
       ((3.01, 3.50),    L001, A010, (A100, D103), (A200, D201, D103), (A300, D300), (A400, D403), (A500, D501) ),
       ((3.50, 3.61),    L001, A010, (A100, D103), (A200, D201, D103), (A300, D300), None,         (A500, D501) ),
       ((3.61, MaxVer),  L001, A010, (A100, D103), (A200, D201, D103), (A300, D300), (A400, D403), (A500, D501) ), ),
87:  ( (None,            L001, A010, (A100, D103), (A200, D201, D103), (A300, D300), (A400, D403), (A500, D501) ), ),
88:  ( (None,            L001, A010, (A100, D102), (A200, D201, D102), (A300, D300), (A400, D102), (A500, D501) ), ),
95:  ( (None,            L001, A010, (A100, D103), (A200, D201, D103), (A300, D300), (A400, D403), (A500, D501) ), ),
96:  ( (None,            L001, A010, (A100, D103), (A200, D201, D103), (A300, D300), (A400, D403), (A500, D501) ), ),
97:  ( (None,            L001, A010, (A100, D103), (A200, D201, D103), (A300, D300), None,         (A500, D501) ), ),
98:  ( (None,            L002, A011, (A100, D150), (A200, D201, D150), None,         (A400, D450), (A500, D551) ), ),
100: ( (None,            L001, A010, (A100, D103), (A200, D201, D103), (A300, D300), (A400, D403), (A500, D501) ), ),
105: ( (None,            L001, A010, (A100, D103), (A200, D201, D103), (A300, D300), (A400, D403), (A500, D501) ), ),
106: ( (None,            L001, A010, (A100, D103), (A200, D201, D103), (A300, D300), (A400, D403), (A500, D501) ), ),
112: ( (None,            L001, A010, (A100, D152), (A200, D201, D152), (A300, D300), None,         (A500, D501) ), )
}
'''

# ====================================================================

# Now some practical implementations


class SerialLink(P000):
    """
      A serial link will look something like this, though real
      implementations will probably override most of it.
    """

<<<<<<< HEAD
    Pid_Ack_Byte = 6
    Pid_Nak_Byte = 21

    # DataLinkEscape etc
    DLE                  = "\x10"
    ETX                  = "\x03"
    EOM                  = DLE+ETX

    unit_id = None

=======
>>>>>>> 1d3c5190
    def __init__(self, device, timeout = 5):
        self.timeout = timeout
        self.ser = serial.Serial(device, timeout=self.timeout, baudrate=9600)

    def initserial(self):
        "Set up baud rate, handshaking, etc"
        pass

    def sendPacket(self, ptype, data, readAck=1):
        " Send a message. By default this will also wait for the ack."
        if type(data) == type(""):
            ld = chr(len(data))
        else: # XXX assume 16-bit integer for now
            ld = chr(2)
            data = struct.pack("<h",data)
        tp = chr(ptype)
        chk = self.checksum( tp + ld + data)
        escline = self.escape( ld + data + chk)
        bytes = self.DLE + tp + escline + self.EOM
        self.write(bytes)
        if debug > 5: print "< packet %3d : " % ptype, hexdump(data)
        if readAck:
            self.readAcknowledge(ptype)

    def readPacket(self, sendAck=1):
        " Read a message. By default this will also send the ack."
        dle = self.read(1)
        # Find the start of a message
        while dle != self.DLE:
            print "resync - expected DLE and got something else: %r" % dle
            dle = self.read(1)
        # We've now found either the start or the end of a msg
        # Try reading the type.
        tp = self.read(1)
        if tp == self.ETX:
            # It was the end!
            dle = self.read(1)
            tp = self.read(1)
        # Now we should be synchronised
        ptype = ord(tp)
        ld = self.readEscapedByte()
        datalen = ord(ld)
        data = ""
        for i in range(0, datalen):
            data = data + self.readEscapedByte()
        ck = self.readEscapedByte()
        if ck != self.checksum(tp + ld + data):
            raise LinkException, "Invalid checksum"
        eom = self.read(2)
        assert(eom==self.EOM, "Invalid EOM seen")
        if debug > 5: print "> packet %3d : " % ptype, hexdump(data)
        if sendAck:
            self.sendAcknowledge(ptype)
        return (ptype, data)

    def readAcknowledge(self, ptype):
        "Read an ack msg in response to a particular sent msg"
        if debug > 5: print "(>ack)",
        tp, data = self.readPacket(0)
        if (tp & 0xff) != self.Pid_Ack_Byte or ord(data[0]) != ptype:
            raise LinkException, "Acknowledge error"

    def sendAcknowledge(self, ptype):
        if debug > 5: print "(<ack)",
        self.sendPacket(self.Pid_Ack_Byte, struct.pack("<h", ptype), 0)

    def readEscapedByte(self):
        c = self.read(1)
        if c == self.DLE:
            c = self.read(1)
        return c

    def checksum(self, data):
        sum = 0
        for i in data:
            sum = sum + ord(i)
        sum = sum % 256
        return chr((256-sum) % 256)

    def escape(self, data):
        "Escape any DLE characters"
        return string.join(string.split(data, self.DLE), self.DLE+self.DLE)

    def read(self, n):
        """
        Read n bytes and return them. Real implementations should
        raise a LinkException if there is a timeout > self.timeout
        """
        return self.ser.read(n)

    def write(self, data):
        self.ser.write(data)

    def settimeout(self, secs):
        self.timeout = secs

    def __del__(self):
        """Should close down any opened resources"""
        self.close()

    def close(self):
        """Close the serial port"""
        if "ser" in self.__dict__:
            self.ser.close()


class USBLink:
    """Implementation of the Garmin USB protocol.

    It will talk to the first Garmin GPS device it finds.
    """

    Pid_Data_Available = 2
    Pid_Start_Session = 5
    Pid_Session_Started = 6

    def __init__(self):
        self.garmin_dev = None
        for bus in usb.busses():
            for dev in bus.devices:
                if dev.idVendor == 2334:
                    self.garmin_dev = dev
                    break
            if self.garmin_dev:
                break
        else:
            raise LinkException("No Garmin device found!")
        self.handle = self.garmin_dev.open()
        self.handle.claimInterface(0)
        start_packet = self.constructPacket(0, self.Pid_Start_Session)
        sent = self.handle.bulkWrite(0x02, start_packet)
        start_packet = self.constructPacket(0, 0x10)
        sent = self.handle.bulkWrite(0x02, start_packet)
        packet = self.handle.interruptRead(0x81, 16)
        packet = ''.join(chr(b) for b in packet)
        packet_id, unit_id = self.unpack(packet)
        [self.unit_id] = struct.unpack("<L", unit_id)

    def constructPacket(self, layer, packet_id, data=None):
        package = [chr(layer)]
        package.append(chr(0))
        package.append(chr(0))
        package.append(chr(0))
        package.extend(list(struct.pack("<h", packet_id)))
        package.append(chr(0))
        package.append(chr(0))
        if data:
            if isinstance(data, int):
                data = struct.pack("<h",data)
            package.extend(list(struct.pack("<l", len(data))))
            package += list(data)
        else:
            package.append(chr(0))
            package.append(chr(0))
            package.append(chr(0))
            package.append(chr(0))
        return package

    def sendPacket(self, tp, data):
        """Send a packet over USB."""
        packet = self.constructPacket(20, tp, data)
        if debug > 5:
            print "Sending: %s" % (hexdump(''.join(packet)))
        sent = self.handle.bulkWrite(0x02, packet)
        if debug > 5:
            print "Sent %s bytes" % sent
        self.seen_data_available = False
        self.data_in_pipe = None

    def unpack(self, packet):
        header = packet[:12]
        data = packet[12:]
        packet_type, unused1, unused2, packet_id, reserved, data_size = (
            struct.unpack("<b h b h h l", header))
        return packet_id, data

    def readPacket(self):
        """Read a packet over USB."""
        packet = self.handle.interruptRead(0x81, 1024)
        packet = ''.join(chr(b) for b in packet)
        packet_id, data = self.unpack(packet)
        if packet_id == 0x11:
            #XXX: WTF?
            return self.readPacket()
        return packet_id, data

    def settimeout(self, timeout):
        pass

    def close(self):
        self.handle.releaseInterface()

class Garmin:
    """
    A representation of the GPS device, which is connected
    via some physical connection, typically a SerialLink of some sort.
    """

    def __init__(self, physicalLayer):
<<<<<<< HEAD
        self.unit_id = physicalLayer.unit_id
=======

>>>>>>> 1d3c5190
        self.link = L000(physicalLayer)      # at least initially
        (self.prod_id, self.soft_ver,self.prod_descs) = A000(self.link).getProductData()

        if debug > 1: print "Get supported protocols"

        # Wait for the unit to announce its capabilities using A001.  If
        # that doesn't happen, try reading the protocols supported by the
        # unit from the Big Table.

        physicalLayer.settimeout(2)

        try:
            protocol = A001(self.link)
            self.protocols = protocol.getProtocols()
            self.protos , self.protocols_unknown = protocol.FormatA001()

        except LinkException, e:

            if debug > 2: print "PCP not supported"

            try:
                self.protocols = protocol.getProtocolsNoPCP(self.prod_id, self.soft_ver)
                self.protos , self.protocols_unknown = protocol.FormatA001()
                #protos = GetProtocols(self.prod_id, self.soft_ver)
            except KeyError:
                raise Exception, "Couldn't determine product capabilities"

        physicalLayer.settimeout(5)

        '''
        # Testing software for not PCP gps.

        print "Simulate a GPS"
        self.prod_id = 29
        self.soft_ver = 6.1
        self.prod_descs = ['Test Gps']
        self.link = L000(physicalLayer)
        protocol = A001(self.link)
        self.protocols = protocol.getProtocolsNoPCP(self.prod_id,self.soft_ver)
        self.protos , self.protocols_unknown = protocol.FormatA001()
        print self.protocols
        print self.protos
        print "End simulation"
        print
        '''

        """ Old Code

        # Examples :
        # self.linkProto = __main__.L001
        # wptProtos = [<class __main__.A100 >, <class __main__.D109>]
        # rteProtos = [<class __main__.A201 >, <class __main__.D202>, <class __main__.D109 >, <class __main__.D210 >]
        # trkProtos = [<class __main__.A301 >, <class __main__.D310 >, <class __main__.D301>]

        (versions, self.linkProto, self.cmdProto, wptProtos, rteProtos,
         trkProtos, prxProtos, almProtos, lapProtos) = protos
        # A906 is the only lap protocol that's documented.
        if lapProtos.index(A906) >= 0:
            lapProtos = lapProtos[lapProtos.index(A906):]
        else:
            lapProtos = []
        # A1000 is a protocol for transfering runs, not waypoints.
        if A1000 in wptProtos and D1009 in wptProtos:
            runProtos = [A1000, D1009]
            wptProtos.remove(A1000)
            wptProtos.remove(D1009)
        else:
            runProtos = []

        self.link = self.linkProto(physicalLayer)

        # The datatypes we expect to receive

        self.wptType = wptProtos[1]
        self.rteTypes = rteProtos[1:]
        self.trkTypes = trkProtos[1:]
        self.lapTypes = lapProtos[1:]
        self.runTypes = runProtos[1:]

        # Now we set up 'links' through which we can get data of the
        # appropriate types

        # ex. self.commando = TransferProtocol(A010,L001)
        # This is for sending simple commando's
        # Like aborting the transfer, turn gps out, ..

        self.command = TransferProtocol(self.link, self.cmdProto)

        # ex. self.wptLink = A100(L001,A010,D109)

        self.wptLink = wptProtos[0](self.link, self.cmdProto, self.wptType)

        # ex. self.rteLink = A201(LOO1,AO10,(D202,D109,D210)
        self.rteLink = rteProtos[0](self.link, self.cmdProto, self.rteTypes)

        # ex; self.trkLink = A301(LOO1,AO10,(D310,D301))
        self.trkLink = trkProtos[0](self.link, self.cmdProto, self.trkTypes)
        # Not all GPS devices support laps and runs.
        if lapProtos:
            self.lapLink = lapProtos[0](
                self.link, self.cmdProto, self.lapTypes)
        else:
            self.lapLink = None
        if runProtos:
            self.runLink = runProtos[0](
                self.link, self.cmdProto, self.runTypes)
        else:
            self.runLink = None

        # ex. self.prxLink = A400(LOO1,A010,D109)

        # ex. self.prxLink = A400(LOO1,A010,D109)

        if prxProtos != None:
                self.prxType = prxProtos[1]
                self.prxLink = prxProtos[0](self.link, self.cmdProto, self.prxType)

        # ex self.almLink = A500(LOO1,A010,D501)

        if almProtos != None:
                self.almType = almProtos[1]
                self.almLink = almProtos[0](self.link, self.cmdProto, self.almType)

        self.timeLink = A600(self.link, self.cmdProto, D600)
        self.pvtLink  = A800(self.link, self.cmdProto, D800)
"""

        # Ok now init
        """  Protos could look like this :
        protos = {'phys': ['P000'], 'data_time': ['A600', 'D600'], 'track': ['A301', 'D310', 'D301'],
        'route': ['A201', 'D202', 'D109', 'D210'], 'link': ['L001'],
        'waypoint': ['A100', 'D109'], 'almanac': ['A500', 'D501'], 'position': ['A700', 'D700'],
        'command': ['A010'], 'proximity': ['A400', 'D109'], 'pvt': ['A800', 'D800']}
        """

        self.link = self.protos["link"][0](physicalLayer)
        self.cmdProto = self.protos["command"][0]

        # Now we set up 'links' through which we can get data of the
        # appropriate types

        # ex. self.commando = TransferProtocol(A010,L001)
        # This is for sending simple commando's
        # Like aborting the transfer, turn gps out, ..

        self.command = TransferProtocol(self.link, self.cmdProto )

        # ex. self.wptLink = A100(L001,A010,D109)
        if self.protos.has_key("waypoint"):
            self.wptLink = self.protos["waypoint"][0](self.link, self.cmdProto,self.protos["waypoint"][1])

        # ex. self.rteLink = A201(LOO1,AO10,(D202,D109,D210)
        if self.protos.has_key("route"):
            self.rteLink = self.protos["route"][0](self.link, self.cmdProto,self.protos["route"][1:])

        # ex. self.trkLink = A301(LOO1,AO10,(D310,D301))
        if self.protos.has_key("track"):
            self.trkLink = self.protos["track"][0](self.link, self.cmdProto,self.protos["track"][1:])

        # ex. self.prxLink = A400(LOO1,A010,D109)
        if self.protos.has_key("proximity"):
            self.prxLink = self.protos["proximity"][0](self.link, self.cmdProto,self.protos["proximity"][1])
<<<<<<< HEAD

        # self.timeLink = A500(L001,A010,D501)
        if self.protos.has_key("almanac"):
            self.almLink = self.protos["almanac"][0](self.link, self.cmdProto,self.protos["almanac"][1])

        # self.timeLink = A600(LOO1,A010,D600)
        if self.protos.has_key("data_time"):
            self.timeLink = self.protos["data_time"][0](self.link, self.cmdProto,self.protos["data_time"][1])

        # self.flightBook = A650(L001,A010,D650)
        if self.protos.has_key("flightbook"):
            self.flightBook = self.protos["flightbook"][0](self.link, self.cmdProto,self.protos["flightbook"][1])

        # Sorry, no link for A700

        # self.pvtLink = A800(self.link, self.cmdProto, D800)
        if self.protos.has_key("pvt"):
            self.pvtLink  = self.protos["pvt"][0](self.link, self.cmdProto,self.protos["pvt"][1])

        # self lapLink = A906(self.link, self.cmdProto,D906)
        if self.protos.has_key("lap"):
            self.lapLink = self.protos["lap"][0](self.link, self.cmdProto,self.protos["lap"][1])

        runProtos = self.protos.get("run", [])
        self.runTypes = runProtos[1:]
        if runProtos:
            self.runLink = runProtos[0](
                self.link, self.cmdProto, self.runTypes)
        else:
            self.runLink = None

=======

        # self.timeLink = A500(L001,A010,D501)
        if self.protos.has_key("almanac"):
            self.almLink = self.protos["almanac"][0](self.link, self.cmdProto,self.protos["almanac"][1])

        # self.timeLink = A600(LOO1,A010,D600)
        if self.protos.has_key("data_time"):
            self.timeLink = self.protos["data_time"][0](self.link, self.cmdProto,self.protos["data_time"][1])

        # self.flightBook = A650(L001,A010,D650)
        if self.protos.has_key("flightbook"):
            self.flightBook = self.protos["flightbook"][0](self.link, self.cmdProto,self.protos["flightbook"][1])

        # Sorry, no link for A700

        # self.pvtLink = A800(self.link, self.cmdProto, D800)
        if self.protos.has_key("pvt"):
            self.pvtLink  = self.protos["pvt"][0](self.link, self.cmdProto,self.protos["pvt"][1])

        # self lapLink = A906(self.link, self.cmdProto,D906)
        if self.protos.has_key("lap"):
            self.lapLink = self.protos["lap"][0](self.link, self.cmdProto,self.protos["lap"][1])

>>>>>>> 1d3c5190
    def getWaypoints(self,callback = None):
        return self.wptLink.getData(callback)

    def putWaypoints(self,data,callback = None):
        return self.wptLink.putData(data,callback)

    def getRoutes(self,callback = None):
        return self.rteLink.getData(callback)

    def putRoutes(self,data,callback = None):
        return self.rteLink.putData(data,callback)

    def getTracks(self,callback = None):
        return self.trkLink.getData(callback)

    def putTracks(self,data,callback = None):
        return self.trkLink.putData(data,callback)
<<<<<<< HEAD

    def getLaps(self, callback=None):
        assert self.lapLink is not None, (
            "No lap protocol specified for this GPS.")
        return self.lapLink.getData(callback)

    def getRuns(self, callback=None):
        assert self.runLink is not None, (
            "No run protocol supported for this GPS.")
        return self.runLink.getData(callback)
=======
>>>>>>> 1d3c5190

    def getProxPoints(self, callback = None):
        return self.prxLink.getData(callback)

    def putProxPoints(self,data,callback = None):
        return self.prxLink.putData(data,callback)

    def getAlmanac(self,callback = None):
        return self.almLink.getData(callback)

    def getTime(self,callback = None):
        return self.timeLink.getData(callback)

    def getFlightBook(self,callback = None):
        return self.flightBook.getData(callback)

    def pvtOn(self):
        return self.pvtLink.dataOn()

    def pvtOff(self):
        return self.pvtLink.dataOff()

    def getPvt(self,callback = None):
        return self.pvtLink.getData(callback)

    def getLaps(self,callback = None):
        return self.lapLink.getData(callback)

    def abortTransfer(self):
        return self.command.abortTransfer()

    def turnPowerOff(self):
        return self.command.turnPowerOff()

# Callback examples functions

def MyCallbackgetWaypoints(waypoint,recordnumber,totalWaypointsToGet,tp):
    # We get a tuple back (waypoint,recordnumber,totalWaypointsToGet)
    # tp is the commando to send/get from the gps, look at the docs (Garmin GPS Interface Specification)
    # pag 9,10 or 4.2 L001 and L002 link Protocol

    print "---  waypoint ", " %s / %s " % (recordnumber,totalWaypointsToGet), "---"

    print "str output --> ",waypoint # or repr(waypoint)
    print

    if recordnumber != totalWaypointsToGet:
        print "directory output : --> ", waypoint.getDict() # or waypoint.dataDict
    else:
        print
        print "This is the last waypoint :"
        print

        for x in waypoint.dataDict:
            print x, " --> ",waypoint.dataDict[x]

    print "Commando :",tp
    print

def MyCallbackputWaypoints(waypoint,recordnumber,totalWaypointsToSend,tp):
    # we get a tuple waypoint,recordnumber,totalWaypointsToSend,tp

    print "waypoint %s added to gps (total waypoint(s) : %s/%s) waypoint command : %s" % (waypoint.dataDict['ident'],recordnumber,totalWaypointsToSend,tp)

def MyCallbackgetRoutes(point,recordnumber,totalpointsToGet,tp):

    #print point.__class__

    if isinstance(point,(RouteHdr)):
        print "Route : ", point

    # I really don't want the D210_Rte_Link_Type

    elif not isinstance(point,RouteLink):

        if recordnumber != totalpointsToGet:
            print "   ", point
        else:
            print
            print "This is the last waypoint of a route:"

            for x in point.dataDict: # or point.getDict()
                print x, " --> ",point.dataDict[x]

def MyCallbackputRoutes(point,recordnumber,totalPointsToSend,tp):

    if isinstance(point,RouteHdr):
        print
        print "Adding route :",point
    elif not isinstance(point,RouteLink):
        print "   waypoint added",point.dataDict['ident']


def MyCallbackgetTracks(point,recordnumber,totalPointsToGet,tp):

    if isinstance(point,TrackHdr):
        print "Track :",point
    else:

        if recordnumber != totalPointsToGet:

            print "   ",point,

            if point.dataDict['new_trk'] == True:
                print "(New track segment)",

            print

        else:
            print
            print "This is the last waypoint of a track:"

            for x in point.dataDict:
                print x, " --> ",point.dataDict[x]

            print "Time are the seconds since midnight 31/12/89 and are only correct for the ACTIVE LOG !! (hmmm...)"

def MyCallbackputTracks(point,recordnumber,totalPointsToSend,tp):

    if isinstance(point,TrackHdr):
        print "Track :", point
    else:
        print "   ", point.dataDict

def MyCallbackgetAlmanac(satellite,recordnumber,totalPointsToGet,tp):

    print

    for x in satellite.dataDict:
        print "%7s --> %s" % (x,satellite.dataDict[x])

# =================================================================
# The following is test code. See other included files for more
# useful applications.

def main():

    if os.name == 'nt':
        #0 is com1, 1 is com2 etc
        serialDevice =  0
    else:
        serialDevice =  "/dev/ttyS0"

        if sys.platform[:-1] == "freebsd":
            serialDevice =  "/dev/cuaa0" # For FreeBsd

    phys = SerialLink(serialDevice)

    gps = Garmin(phys)

    print "GPS Product ID: %d Descriptions: %s Software version: %2.2f" % \
                             (gps.prod_id, gps.prod_descs, gps.soft_ver)
    print

    # Show gps information

    if 1:
        print
        print "GPS Product ID :",gps.prod_id
        print "GPS version    :",gps.soft_ver
        print "GPS            :",gps.prod_descs[0]
        print "MapSource info :",gps.prod_descs[1:]
        print
        print "Product protocols:"
        print "------------------"

        # Some code from pygarmin, small but smart

        for i in range(len(gps.protocols)):
            p = gps.protocols[i]

            if  p[0] == 'D':
                print p,
            else:
                if i == 0:
                    print p,
                else:
                    print
                    print p,

        print

        # print unknown protocols

        if len(gps.protocols_unknown):
            print
            print "Product protocols who are not supported yet:"
            print "--------------------------------------------"

            for i in range(len(gps.protocols_unknown)):
                p = gps.protocols_unknown[i]

                if  p[0] == 'D':
                    print p,
                else:
                    if i == 0:
                        print p,
                    else:
                        print
                        print p,

            print

    # Show waypoints

    if 0:

        # First method, just get the waypoints in a list (look at class A100, function __str__)

        waypoints = gps.getWaypoints()

        print "Waypoints :"
        print "-----------"

        for x in waypoints:
            print x

        print
        print   "Same waypoints called by a callback function:"
        print "---------------------------------------------"
        print

        # Same but now with a Callback function
        # Everytime we get a waypoint from the gps the function MyCallbackWaypoints is called

        gps.getWaypoints(MyCallbackgetWaypoints)

        # or waypoints = gps.getWaypoints(MyCallbackgetWaypoints)

    # Send waypoints
<<<<<<< HEAD

    if 0:
        data1 = {}
        data1['ident'] = "01TEST"
        data1['cmnt'] = "A TEST POINT"
        data1['slat'] = 624447295
        data1['slon'] = -2529985

        data2 = {}
        data2['ident'] = "02TEST"
        data2['cmnt'] ="A TEST POINT"
        data2['slat'] = 624447295
        data2['slon']= -2529985

        data3 = {'ident':"CLUB91",'cmnt':"DRINKING",'slat':606532864,'slon':57654672,'smbl':13}

        print "Send waypoints to gps :"
        print "----------------------"

        gps.putWaypoints([data1,data2,data3],MyCallbackputWaypoints)

        # or gps.putWaypoints([data1,data2]) without a callback function

        print
        print "Are there 3 waypoints added to your gps ??"


    # Show Routes

    if 0:
=======

    if 0:
        data1 = {}
        data1['ident'] = "01TEST"
        data1['cmnt'] = "A TEST POINT"
        data1['slat'] = 624447295
        data1['slon'] = -2529985

        data2 = {}
        data2['ident'] = "02TEST"
        data2['cmnt'] ="A TEST POINT"
        data2['slat'] = 624447295
        data2['slon']= -2529985

        data3 = {'ident':"CLUB91",'cmnt':"DRINKING",'slat':606532864,'slon':57654672,'smbl':13}

        print "Send waypoints to gps :"
        print "----------------------"

        gps.putWaypoints([data1,data2,data3],MyCallbackputWaypoints)

        # or gps.putWaypoints([data1,data2]) without a callback function

        print
        print "Are there 3 waypoints added to your gps ??"


    # Show Routes

    if 0:
>>>>>>> 1d3c5190

        routes = gps.getRoutes()

        print "Routes"
        print "------"

        for route in routes:
            print
            print "Route name :", route[0]

            for point in route[1:]:

                # Ok, Bad way to remove D210_Rte_Link_Type entrys

                if len(point) > 23:
                    print "   ",point

        # Now with a callback function

        print
        print "Same routes but now with a callback function :"
        print "---------------------------------------------"
        print

        gps.getRoutes(MyCallbackgetRoutes)

    # Put Routes

    if 0:

        # Test Route 1

        header1 = {'nmbr':1,'ident':"DRINKING"}

        data1_1 = {}
        data1_1['ident'] = "SOCCER"
        data1_1['cmnt'] = "MY SOCCER"
        data1_1['slat'] = 606476436
        data1_1['slon'] = 57972861

        data2_1 = {}
        data2_1['ident'] = "CLUB91"
        data2_1['cmnt'] = "DRINKING"
        data2_1['slat'] = 606532864
        data2_1['slon'] = 57654672

        # Test Route 2

        header2 = {'nmbr':2,'ident':"TEST ROUTE 2"}

        data1_2 = {}
        data1_2['ident'] = "TEST01"
        data1_2['slat'] = 608466698
        data1_2['slon'] = 46580036

        data2_2 = {'ident': "TEST02",'slat': 608479774,'slon':46650547}
        data3_2 = {'ident': "TEST03",'slat': 608451909,'slon':46665535}
        data4_2 = {'ident': "TEST04",'slat': 608440119,'slon':46644415}

        print "Send two routes to the gps"
        gps.putRoutes([(header1,data1_1,data2_1),(header2,data1_2,data2_2,data3_2,data4_2)])
        print "Routes added"

        # Now with a callback function

        print
        print "Same routes but now with a callback function :"
        print "---------------------------------------------"
        print "If you leave the header empty, the computer will generate one for you (ROUTE1,ROUTE2,....)"

        header1 = header2 = {}

        gps.putRoutes([(header1,data1_1,data2_1),(header2,data1_2,data2_2,data3_2,data4_2)],MyCallbackputRoutes)

        print
        print "Four routes are added to your gps, two of them are generated !"
        print "and a few waypoints"

    # Show Tracks

    if 0:
        print "Tracks"
        print "------"

        tracks = gps.getTracks()

        for track in tracks:

            # Check for multiple tracks

            if type(track) == list:
                print
                print "Track name :",track[0]

                for point in track[1:]:
                    print "   ",point
            else:
                print track

        # Now with a callback function

        print
        print "Same tracks but now with a callback function :"
        print "---------------------------------------------"

        gps.getTracks(MyCallbackgetTracks)

    # Send tracks

    if 0:
        print "Sending tracks with a callback function :"
        print "-----------------------------------------"
        print "If you leave the header empty, the computer will generate one for you (TRACK1,TRACK2,....)"
        print "It's possible to send track to the ACTIVE LOG.but you can't send time to tracks"


        header1 = {'ident':'TEST TRACK'}
        #header1 = {'ident':'ACTIVE LOG'}  # for sending track's to the ACTIVE LOG
        data1_1 = {'slat': 608528384,'slon': 46271488}
        data2_1 = {'slat': 608531200,'slon': 46260224}
        data3_1 = {'slat': 608529664, 'slon': 46262272}

        header2 = {}
        data1_2 = {'slat': 608529718,'slon': 46262291}
        data2_2 = {'slat': 608529718,'slon': 46262291}
        data3_2 = {'slat': 608532699,'slon': 46250150, 'new_trk': True}
        data4_2 = {'slat': 608526491,'slon': 46257149}
        data5_2 = {'slat': 608520439,'slon': 46264816}
        data6_2 = {'slat': 608521779,'slon': 46262842}

        # Check if we can store multiple tracklogs

        if isinstance(gps.trkLink,A300):
            gps.putTracks([(data1_1,data2_1,data3_1),
                                                                     (data1_2,data2_2,data3_2,data4_2,data5_2,data6_2)],MyCallbackputTracks)

            print "Track added ?"

        else:
            gps.putTracks([(header1,data1_1,data2_1,data3_1),
                                                                     (header2,data1_2,data2_2,data3_2,
                                                                      data4_2,data5_2,data6_2)],MyCallbackputTracks)

            print "Two track logs added ?"

    # Show proximity points
<<<<<<< HEAD

    if 0:
        print "Proximity waypoints:"
        print "-------------------"

        for proxi in gps.getProxPoints():
            print proxi

    # Send  proximity points

    if 0:
        print "Sending 2 proximity waypoints :"
        print "-------------------------------"

        data1 = {'ident':'WATER','slat': 608688816,'slon': 45891108,'dist':300}
        data2 = {'ident':'AERPRT','slat': 607132209,'slon': 53673984,'dist':400}
        gps.putProxPoints([data1,data2])

        print "Check your waypoint and proximity waypoint menu on your gps!"

    # Show almanac

    if 0:
        print "Almanac information:"
        print "--------------------"

        gps.getAlmanac(MyCallbackgetAlmanac)

    # Show FlightBook

    if 0:
        print "FlightBook information:"
        print "-----------------------"

        flightbook = gps.getFlightBook()

        for x in flightbook:
            print x

    # Show date and time

    if 0:
=======

    if 0:
        print "Proximity waypoints:"
        print "-------------------"

        for proxi in gps.getProxPoints():
            print proxi

    # Send  proximity points

    if 0:
        print "Sending 2 proximity waypoints :"
        print "-------------------------------"

        data1 = {'ident':'WATER','slat': 608688816,'slon': 45891108,'dist':300}
        data2 = {'ident':'AERPRT','slat': 607132209,'slon': 53673984,'dist':400}
        gps.putProxPoints([data1,data2])

        print "Check your waypoint and proximity waypoint menu on your gps!"

    # Show almanac

    if 0:
        print "Almanac information:"
        print "--------------------"

        gps.getAlmanac(MyCallbackgetAlmanac)

    # Show FlightBook

    if 0:
        print "FlightBook information:"
        print "-----------------------"

        flightbook = gps.getFlightBook()

        for x in flightbook:
            print x

    # Show date and time

    if 0:
>>>>>>> 1d3c5190
        print "Date and time:"
        print "--------------"

        def MyCallbackgetTime(timeInfo,recordnumber,totalPointsToGet,tp):
            print timeInfo.getDict() # or timeInfo.dataDict

        print gps.getTime(MyCallbackgetTime)

    # Show some real-time data

    if 0:
        print "Starting pvt"
        print "-----------"

        gps.pvtOn()

        def MyCallbackgetPvt(pvt,recordnumber,totalPointsToGet,tp):
            print pvt.getDict()

        try:
            for i in range(10):
                p = gps.getPvt(MyCallbackgetPvt)
                print p

        finally:
            print "Stopping pvt"
            gps.pvtOff()

    # Show Lap type info

    if 0:
        print "Lap info"
        print "--------"

        laps = gps.getLaps()

        for x in laps:
            print x


if __name__ == "__main__":
    main()<|MERGE_RESOLUTION|>--- conflicted
+++ resolved
@@ -123,19 +123,10 @@
     Pid_Protocol_Array = 253
     Pid_Product_Rqst = 254
     Pid_Product_Data = 255
-<<<<<<< HEAD
-=======
-
-    # DataLinkEscape etc
-    DLE                  = "\x10"
-    ETX                  = "\x03"
-    EOM                  = DLE+ETX
->>>>>>> 1d3c5190
 
     def __init__(self, physicalLayer):
         self.phys = physicalLayer
 
-<<<<<<< HEAD
     def sendPacket(self, ptype, data):
         " Send a packet."""
         self.phys.sendPacket(ptype, data)
@@ -145,80 +136,12 @@
         " Read a packet."""
         ptype, data = self.phys.readPacket()
         if debug > 5: print "> packet %3d : " % ptype, hexdump(data)
-=======
-    def sendPacket(self, ptype, data, readAck=1):
-        " Send a message. By default this will also wait for the ack."
-
-        if type(data) == type(""):
-            ld = chr(len(data))
-        else: # XXX assume 16-bit integer for now
-            ld = chr(2)
-            data = struct.pack("<h",data)
-
-        tp = chr(ptype)
-        chk = self.checksum( tp + ld + data)
-        escline = self.escape( ld + data + chk)
-        bytes = self.DLE + tp + escline + self.EOM
-        self.phys.write(bytes)
-
-        if debug > 5: print "< packet %3d : " % ptype, hexdump(data)
-
-        if readAck:
-            self.readAcknowledge(ptype)
-
-    def readPacket(self, sendAck=1):
-        " Read a message. By default this will also send the ack."
-
-        dle = self.phys.read(1)
-
-        # Find the start of a message
-
-        while dle != self.DLE:
-            print "resync - expected DLE and got something else"
-            dle = self.phys.read(1)
-
-        # We've now found either the start or the end of a msg
-        # Try reading the type.
-
-        tp = self.phys.read(1)
-
-        # if it was the end
-
-        if tp == self.ETX:
-            dle = self.phys.read(1)
-            tp = self.phys.read(1)
-
-        # Now we should be synchronised
-
-        ptype = ord(tp)
-        ld = self.readEscapedByte()
-        datalen = ord(ld)
-        data = ""
-
-        for i in range(0, datalen):
-            data = data + self.readEscapedByte()
-
-        ck = self.readEscapedByte()
-
-        if ck != self.checksum(tp + ld + data):
-            raise LinkException, "Invalid checksum"
-
-        eom = self.phys.read(2)
-        assert(eom==self.EOM, "Invalid EOM seen")
-
-        if debug > 5: print "> packet %3d : " % ptype, hexdump(data)
-
-        if sendAck:
-            self.sendAcknowledge(ptype)
-
->>>>>>> 1d3c5190
         return (ptype, data)
 
     def expectPacket(self, ptype):
         "Expect and read a particular msg type. Return data."
 
         tp, data = self.readPacket()
-<<<<<<< HEAD
         if tp == 248 and ptype != 248:
             # No idea what packet type 248 is, it's not in the
             # specification. It seems safe to ignore it, though.
@@ -231,55 +154,6 @@
 
         return data
 
-=======
-
-        if tp != ptype:
-            raise LinkException, "Expected msg type %d, got %d" % (ptype, tp)
-
-        return data
-
-    def readAcknowledge(self, ptype):
-        "Read an ack msg in response to a particular sent msg"
-
-        if debug > 5: print "(>ack)",
-
-        # tp is the ack, data is only 1 byte and is the msg command number
-
-        tp, data = self.readPacket(0)
-
-        if (tp & 0xff) != self.Pid_Ack_Byte or ord(data[0]) != ptype:
-            raise LinkException, "Acknowledge error"
-
-    def sendAcknowledge(self, ptype):
-
-        if debug > 5: print "(<ack)",
-
-        self.sendPacket(self.Pid_Ack_Byte, struct.pack("<h", ptype), 0)
-
-    def readEscapedByte(self):
-        c = self.phys.read(1)
-
-        if c == self.DLE:
-            c = self.phys.read(1)
-
-        return c
-
-    def checksum(self, data):
-        sum = 0
-
-        for i in data:
-            sum = sum + ord(i)
-
-        sum = sum % 256
-        return chr((256-sum) % 256)
-
-    def escape(self, data):
-        "Escape any DLE characters"
-
-        #return string.join(string.split(data, self.DLE), self.DLE+self.DLE)
-        return (self.DLE*2).join(data.split(self.DLE))
-
->>>>>>> 1d3c5190
 
 # L001 builds on L000
 
@@ -483,13 +357,10 @@
                 known = True
                 ap_prot = "lap"
                 protos[ap_prot] = [eval(x)]
-<<<<<<< HEAD
             elif x == "A1000":
                 known = True
                 ap_prot = "run"
                 protos[ap_prot] = [eval(x)]
-=======
->>>>>>> 1d3c5190
             elif x[0] == "A":
                 # No info about this Application Protocol
                 known = False
@@ -951,7 +822,50 @@
         self.link.sendPacket(self.link.Pid_Command_Data,
                              self.cmdproto.Cmnd_Stop_Pvt_Data)
 
-<<<<<<< HEAD
+    def getData(self,callback):
+
+        #data = self.link.expectPacket(self.link.Pid_Pvt_Data)
+        # Otherwise Link Error: Expected msg type 51, got 114,
+        # What type is 114 ?
+
+        tp, data = self.link.readPacket()
+
+        p = self.datatypes[0]()
+        p.unpack(data)
+
+        if callback:
+
+            try:
+                callback(p,1,1,tp)
+            except:
+                raise
+
+        return p
+
+class A801:
+    "Used by ?, no documentation as of 2001-05-30"
+    pass
+
+class A802:
+    "Used by ?, no documentation as of 2001-05-30"
+    pass
+
+class A900:
+    "Used by GPS III+, no documentation as of 2000-09-18"
+    pass
+
+class A902:
+    "Used by etrex, no documentation as of 2001-05-30"
+    pass
+
+class A903:
+    "Used by etrex, no documentation as of 2001-05-30"
+    pass
+
+class A904:
+    "no documentation as of 2004-02-24"
+    pass
+
 class A906(MultiTransferProtocol):
     "Lap Transfer protocol"
 
@@ -967,59 +881,6 @@
         return MultiTransferProtocol.getData(self, callback,
                                              self.cmdproto.Cmnd_Transfer_Runs,
                                              self.link.Pid_Run)
-=======
-    def getData(self,callback):
-
-        #data = self.link.expectPacket(self.link.Pid_Pvt_Data)
-        # Otherwise Link Error: Expected msg type 51, got 114,
-        # What type is 114 ?
-
-        tp, data = self.link.readPacket()
-
-        p = self.datatypes[0]()
-        p.unpack(data)
-
-        if callback:
-
-            try:
-                callback(p,1,1,tp)
-            except:
-                raise
-
-        return p
-
-class A801:
-    "Used by ?, no documentation as of 2001-05-30"
-    pass
-
-class A802:
-    "Used by ?, no documentation as of 2001-05-30"
-    pass
-
-class A900:
-    "Used by GPS III+, no documentation as of 2000-09-18"
-    pass
-
-class A902:
-    "Used by etrex, no documentation as of 2001-05-30"
-    pass
-
-class A903:
-    "Used by etrex, no documentation as of 2001-05-30"
-    pass
-
-class A904:
-    "no documentation as of 2004-02-24"
-    pass
-
-class A906(SingleTransferProtocol):
-    "Lap Transfer protocol"
-
-    def getData(self,callback):
-        return SingleTransferProtocol.getData(self, callback,
-                                              self.cmdproto.Cmnd_Transfer_Laps,
-                                              self.link.Pid_Lap)
->>>>>>> 1d3c5190
 
 class A907(TransferProtocol):
     "Used by GPSmap 60cs, no documentation as of 2004-09-26"
@@ -2045,7 +1906,6 @@
       implementations will probably override most of it.
     """
 
-<<<<<<< HEAD
     Pid_Ack_Byte = 6
     Pid_Nak_Byte = 21
 
@@ -2056,8 +1916,6 @@
 
     unit_id = None
 
-=======
->>>>>>> 1d3c5190
     def __init__(self, device, timeout = 5):
         self.timeout = timeout
         self.ser = serial.Serial(device, timeout=self.timeout, baudrate=9600)
@@ -2257,11 +2115,7 @@
     """
 
     def __init__(self, physicalLayer):
-<<<<<<< HEAD
         self.unit_id = physicalLayer.unit_id
-=======
-
->>>>>>> 1d3c5190
         self.link = L000(physicalLayer)      # at least initially
         (self.prod_id, self.soft_ver,self.prod_descs) = A000(self.link).getProductData()
 
@@ -2424,7 +2278,6 @@
         # ex. self.prxLink = A400(LOO1,A010,D109)
         if self.protos.has_key("proximity"):
             self.prxLink = self.protos["proximity"][0](self.link, self.cmdProto,self.protos["proximity"][1])
-<<<<<<< HEAD
 
         # self.timeLink = A500(L001,A010,D501)
         if self.protos.has_key("almanac"):
@@ -2456,31 +2309,6 @@
         else:
             self.runLink = None
 
-=======
-
-        # self.timeLink = A500(L001,A010,D501)
-        if self.protos.has_key("almanac"):
-            self.almLink = self.protos["almanac"][0](self.link, self.cmdProto,self.protos["almanac"][1])
-
-        # self.timeLink = A600(LOO1,A010,D600)
-        if self.protos.has_key("data_time"):
-            self.timeLink = self.protos["data_time"][0](self.link, self.cmdProto,self.protos["data_time"][1])
-
-        # self.flightBook = A650(L001,A010,D650)
-        if self.protos.has_key("flightbook"):
-            self.flightBook = self.protos["flightbook"][0](self.link, self.cmdProto,self.protos["flightbook"][1])
-
-        # Sorry, no link for A700
-
-        # self.pvtLink = A800(self.link, self.cmdProto, D800)
-        if self.protos.has_key("pvt"):
-            self.pvtLink  = self.protos["pvt"][0](self.link, self.cmdProto,self.protos["pvt"][1])
-
-        # self lapLink = A906(self.link, self.cmdProto,D906)
-        if self.protos.has_key("lap"):
-            self.lapLink = self.protos["lap"][0](self.link, self.cmdProto,self.protos["lap"][1])
-
->>>>>>> 1d3c5190
     def getWaypoints(self,callback = None):
         return self.wptLink.getData(callback)
 
@@ -2498,7 +2326,6 @@
 
     def putTracks(self,data,callback = None):
         return self.trkLink.putData(data,callback)
-<<<<<<< HEAD
 
     def getLaps(self, callback=None):
         assert self.lapLink is not None, (
@@ -2509,8 +2336,6 @@
         assert self.runLink is not None, (
             "No run protocol supported for this GPS.")
         return self.runLink.getData(callback)
-=======
->>>>>>> 1d3c5190
 
     def getProxPoints(self, callback = None):
         return self.prxLink.getData(callback)
@@ -2741,7 +2566,6 @@
         # or waypoints = gps.getWaypoints(MyCallbackgetWaypoints)
 
     # Send waypoints
-<<<<<<< HEAD
 
     if 0:
         data1 = {}
@@ -2772,38 +2596,6 @@
     # Show Routes
 
     if 0:
-=======
-
-    if 0:
-        data1 = {}
-        data1['ident'] = "01TEST"
-        data1['cmnt'] = "A TEST POINT"
-        data1['slat'] = 624447295
-        data1['slon'] = -2529985
-
-        data2 = {}
-        data2['ident'] = "02TEST"
-        data2['cmnt'] ="A TEST POINT"
-        data2['slat'] = 624447295
-        data2['slon']= -2529985
-
-        data3 = {'ident':"CLUB91",'cmnt':"DRINKING",'slat':606532864,'slon':57654672,'smbl':13}
-
-        print "Send waypoints to gps :"
-        print "----------------------"
-
-        gps.putWaypoints([data1,data2,data3],MyCallbackputWaypoints)
-
-        # or gps.putWaypoints([data1,data2]) without a callback function
-
-        print
-        print "Are there 3 waypoints added to your gps ??"
-
-
-    # Show Routes
-
-    if 0:
->>>>>>> 1d3c5190
 
         routes = gps.getRoutes()
 
@@ -2950,7 +2742,6 @@
             print "Two track logs added ?"
 
     # Show proximity points
-<<<<<<< HEAD
 
     if 0:
         print "Proximity waypoints:"
@@ -2993,50 +2784,6 @@
     # Show date and time
 
     if 0:
-=======
-
-    if 0:
-        print "Proximity waypoints:"
-        print "-------------------"
-
-        for proxi in gps.getProxPoints():
-            print proxi
-
-    # Send  proximity points
-
-    if 0:
-        print "Sending 2 proximity waypoints :"
-        print "-------------------------------"
-
-        data1 = {'ident':'WATER','slat': 608688816,'slon': 45891108,'dist':300}
-        data2 = {'ident':'AERPRT','slat': 607132209,'slon': 53673984,'dist':400}
-        gps.putProxPoints([data1,data2])
-
-        print "Check your waypoint and proximity waypoint menu on your gps!"
-
-    # Show almanac
-
-    if 0:
-        print "Almanac information:"
-        print "--------------------"
-
-        gps.getAlmanac(MyCallbackgetAlmanac)
-
-    # Show FlightBook
-
-    if 0:
-        print "FlightBook information:"
-        print "-----------------------"
-
-        flightbook = gps.getFlightBook()
-
-        for x in flightbook:
-            print x
-
-    # Show date and time
-
-    if 0:
->>>>>>> 1d3c5190
         print "Date and time:"
         print "--------------"
 
